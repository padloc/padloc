import "./item-icon";
import "./popover";
import { until } from "lit/directives/until.js";
import { repeat } from "lit/directives/repeat.js";
import { VaultItemID, Field, FieldDef, FIELD_DEFS, VaultItem } from "@padloc/core/src/item";
import { translate as $l } from "@padloc/locale/src/translate";
import { AttachmentInfo } from "@padloc/core/src/attachment";
import { parseURL } from "@padloc/core/src/otp";
import { formatDateFromNow } from "../lib/util";
import { alert, confirm, dialog } from "../lib/dialog";
// import { animateCascade } from "../lib/animation";
import { app, router } from "../globals";
import { shared } from "../styles";
import { setClipboard } from "../lib/clipboard";
import { Routing } from "../mixins/routing";
import { StateMixin } from "../mixins/state";
import "./icon";
import { Input } from "./input";
import { TagsInput } from "./tags-input";
import { MoveItemsDialog } from "./move-items-dialog";
import { FieldElement } from "./field";
import "./field";
import { GeneratorDialog } from "./generator-dialog";
import { AttachmentDialog } from "./attachment-dialog";
import { UploadDialog } from "./upload-dialog";
import { QRDialog } from "./qr-dialog";
import "./scroller";
import "./button";
import "./list";
import "./attachment";
import { customElement, property, query, queryAll, state } from "lit/decorators.js";
import { css, html, LitElement } from "lit";
<<<<<<< HEAD
import { auditVaults } from "./audit";
=======
import { checkFeatureDisabled } from "../lib/provisioning";
>>>>>>> 2f8c900a

@customElement("pl-item-view")
export class ItemView extends Routing(StateMixin(LitElement)) {
    routePattern = /^items(?:\/([^\/]+)(?:\/([^\/]+))?)?/;

    @property()
    itemId: VaultItemID = "";

    @property({ type: Boolean })
    isNew: boolean = false;

    get hasChanges() {
        return this._editing;
    }

    private get _item() {
        const found = (this.itemId && app.getItem(this.itemId)) || null;
        return found && found.item;
    }

    private get _vault() {
        const found = (this.itemId && app.getItem(this.itemId)) || null;
        return found && found.vault;
    }

    private get _org() {
        return this._vault?.org ? app.getOrg(this._vault.org.id) : null;
    }

    private get _isEditable() {
        return this._vault && app.isEditable(this._vault);
    }

    @state()
    private _editing: boolean = false;

    @state()
    private _fields: Field[] = [];

    @state()
    private _isDraggingFileToAttach: boolean = false;

    @query("#nameInput")
    private _nameInput: Input;

    @query("pl-tags-input")
    private _tagsInput: TagsInput;

    @queryAll("pl-field")
    private _fieldInputs: FieldElement[];

    @query("input[type='file']")
    private _fileInput: HTMLInputElement;

    @dialog("pl-move-items-dialog")
    private _moveItemsDialog: MoveItemsDialog;

    @dialog("pl-generator-dialog")
    private _generatorDialog: GeneratorDialog;

    @dialog("pl-attachment-dialog")
    private _attachmentDialog: AttachmentDialog;

    @dialog("pl-upload-dialog")
    private _uploadDialog: UploadDialog;

    @dialog("pl-qr-dialog")
    private _qrDialog: QRDialog;

    // @dialog("pl-field-type-dialog")
    // private _fieldTypeDialog: FieldTypeDialog;

    // private _draggingIndex = -1;
    //
    // private _dragOverIndex = -1;

    async handleRoute([id, mode]: [string, string], { addattachment }: { [prop: string]: string }) {
        this.itemId = id;

        if (this.itemId && !this._item) {
            this.redirect("items");
        }

        this.isNew = mode === "new";

        if (["new", "edit"].includes(mode)) {
            if (!this._isEditable) {
                this.redirect(`items/${this.itemId}`);
                return;
            }
            this._editing = true;
            setTimeout(() => this._nameInput && this._nameInput.focus(), 500);
        } else {
            this._editing = false;
        }

        await this.updateComplete;
        this._itemChanged();

        if (addattachment === "true") {
            this.addAttachment();
            const { ...params } = router.params;
            delete params.addattachment;
            router.params = params;
        }

        await this.updateComplete;

        this._animateIn();

        const item = this._item;
        if (item) {
            app.updateLastUsed(item);
        }
    }

    async addAttachment() {
        if (this._checkAttachmentsDiabled()) {
            return;
        }
        await this.updateComplete;
        this._fileInput.click();
    }

    private _checkAttachmentsDiabled() {
        return this._org
            ? checkFeatureDisabled(app.getOrgFeatures(this._org).attachments, this._org.isOwner(app.account!))
            : checkFeatureDisabled(app.getAccountFeatures().attachments);
    }

    private _moveField(index: number, target: "up" | "down" | number) {
        const field = this._fields[index];
        this._fields.splice(index, 1);
        const targetIndex = target === "up" ? index - 1 : target === "down" ? index + 1 : target;
        this._fields.splice(targetIndex, 0, field);
        this.requestUpdate();
    }

    private _animateIn() {
        // return animateCascade(this.renderRoot.querySelectorAll(".animated"), {
        //     animation: "slideIn",
        //     fill: "both",
        //     fullDuration: 800,
        //     duration: 500,
        // });
    }

    private async _copyToClipboard(item: VaultItem, field: Field) {
        setClipboard(await field.transform(), `${item.name} / ${field.name}`);
    }

    static styles = [
        shared,
        css`
            :host {
                display: block;
                position: relative;
                background: var(--color-background);
            }

            header {
                overflow: visible;
                z-index: 10;
                --input-padding: 0.3em 0.5em;
                font-weight: bold;
            }

            .back-button {
                margin-right: -0.5em;
                z-index: 1;
            }

            .favorite-button {
                --button-color: var(--color-shade-5);
                --button-toggled-background: transparent;
                --button-toggled-color: var(--color-favorite);
                --button-toggled-weight: var(--font-weight-bold);
            }

            :host(.dragging) .content > * {
                will-change: transform;
                transition: transform 0.2s;
            }

            pl-field.dragover::after {
                content: "";
                display: block;
                height: 1em;
                border: dashed 2px var(--color-highlight);
                width: 100%;
                box-sizing: border-box;
                position: absolute;
                bottom: -1em;
                border-radius: 0.5em;
            }

            pl-field.dragover ~ * {
                transform: translate3d(0, 40px, 0);
            }

            .fields,
            .attachments {
                margin: 0.5em 0;
            }

            .field-selector {
                max-height: calc(100vh - 5em);
                overflow: auto;
            }

            .tags-input {
                margin-left: 3.1em;
                margin-bottom: 0.5em;
            }

            @media (max-width: 700px) {
                .save-cancel {
                    padding-bottom: calc(var(--inset-bottom) + 0.5em);
                }
            }
        `,
    ];

    render() {
        if (app.state.locked || !this._item || !this._vault) {
            return html`
                <div class="fullbleed centering double-padded text-centering vertical layout subtle">
                    <pl-icon icon="note" class="enormous thin"></pl-icon>

                    <div>${$l("No item selected.")}</div>
                </div>
            `;
        }

        const { updated, updatedBy } = this._item!;
        const vault = this._vault!;
        const org = vault.org && app.getOrg(vault.org.id);
        const updatedByMember = org && org.getMember({ id: updatedBy });
        const attachments = this._item!.attachments || [];
        const isFavorite = app.account!.favorites.has(this.itemId);

        return html`
            <div
                class="fullbleed vertical layout"
                @drop=${this._handleDrop}
                @dragover=${this._handleDragOver}
                @dragleave=${this._handleDragLeave}
            >
                <header class="animated padded center-aligning horizontal layout">
                    <pl-button
                        class="transparent slim back-button"
                        @click=${() => router.go("items")}
                        ?hidden=${this._editing}
                    >
                        <pl-icon icon="backward"></pl-icon>
                    </pl-button>

                    <pl-input
                        id="nameInput"
                        class="large name-input ${!this._editing ? "transparent" : ""} stretch"
                        .placeholder=${$l("Enter Item Name")}
                        ?readonly=${!this._editing}
                        select-on-focus
                        required
                    >
                        <pl-item-icon
                            .item=${this._item}
                            slot="before"
                            style="margin-left: 0.3em"
                            class="wide-only"
                        ></pl-item-icon>
                    </pl-input>

                    <div class="horizontal layout" ?hidden=${this._editing}>
                        <pl-button
                            @click=${() => this._setFavorite(!isFavorite)}
                            class="slim transparent favorite-button"
                            .label=${$l("Favorite")}
                            .toggled=${isFavorite}
                        >
                            <pl-icon icon="favorite"></pl-icon>
                        </pl-button>

                        <pl-button
                            class="slim transparent"
                            @click=${() => this.edit()}
                            ?disabled=${!this._isEditable}
                            .label=${$l("Edit")}
                        >
                            <pl-icon icon="edit"></pl-icon>
                        </pl-button>
                    </div>

                    <div class="horizontal layout left-margined" ?hidden=${!this._editing}>
                        <pl-button .label=${$l("Field")} class="slim transparent">
                            <pl-icon icon="add"></pl-icon>
                        </pl-button>

                        <pl-popover hide-on-click alignment="bottom-left">
                            <div class="field-selector">
                                <pl-list>
                                    ${[...Object.values(FIELD_DEFS)].map(
                                        (fieldDef) => html`
                                            <div
                                                class="small double-padded list-item center-aligning spacing horizontal layout hover click"
                                                @click=${() => this._addField(fieldDef)}
                                            >
                                                <pl-icon icon="${fieldDef.icon}"></pl-icon>
                                                <div class="ellipsis">${fieldDef.name}</div>
                                            </div>
                                        `
                                    )}
                                    <div
                                        class="small double-padded list-item center-aligning spacing horizontal layout hover click"
                                        @click=${() => this.addAttachment()}
                                    >
                                        <pl-icon icon="attachment"></pl-icon>
                                        <div class="ellipsis">Attachment</div>
                                    </div>
                                </pl-list>
                            </div>
                        </pl-popover>

                        <pl-button .label=${$l("More Options")} class="slim transparent" ?hidden=${this.isNew}>
                            <pl-icon icon="more"></pl-icon>
                        </pl-button>

                        <pl-popover hide-on-click hide-on-leave alignment="bottom-left">
                            <pl-list>
                                <div
                                    class="small double-padded list-item center-aligning spacing horizontal layout hover click"
                                    @click=${this._move}
                                >
                                    <pl-icon icon="share"></pl-icon>
                                    <div class="ellipsis">${$l("Move To Vault ...")}</div>
                                </div>
                                <div
                                    class="small double-padded list-item center-aligning spacing horizontal layout hover click"
                                    @click=${this._deleteItem}
                                >
                                    <pl-icon icon="delete"></pl-icon>
                                    <div class="ellipsis">${$l("Delete Item")}</div>
                                </div>
                            </pl-list>
                        </pl-popover>
                    </div>
                </header>

                <pl-scroller class="stretch">
                    <div class="vertical layout fill-vertically content">
                        <pl-tags-input
                            .editing=${this._editing}
                            .vault=${this._vault}
                            @move=${this._move}
                            class="animated small horizontally-double-margined horizontally-padded tags-input"
                        ></pl-tags-input>

                        <div class="fields border-top border-bottom">
                            <pl-list>
                                ${repeat(
                                    this._fields,
                                    (field) => `${this.itemId}_${field.name}_${field.type}`,
                                    (field: Field, index: number) => html`
                                        <pl-field
                                            class="animated padded list-item"
                                            .canMoveUp=${!!index}
                                            .canMoveDown=${index < this._fields.length - 1}
                                            .field=${field}
                                            .editing=${this._editing}
                                            .auditResults=${this._item?.auditResults.filter(
                                                (auditResult) => auditResult.fieldIndex === index
                                            ) || []}
                                            @copy-clipboard=${() => this._copyToClipboard(this._item!, field)}
                                            @remove=${() => this._removeField(index)}
                                            @generate=${() => this._generateValue(index)}
                                            @get-totp-qr=${() => this._getTotpQR(index)}
                                            @dragstart=${(e: DragEvent) => this._dragstart(e, index)}
                                            @drop=${(e: DragEvent) => this._drop(e)}
                                            @moveup=${() => this._moveField(index, "up")}
                                            @movedown=${() => this._moveField(index, "down")}
                                        >
                                        </pl-field>
                                    `
                                )}
                            </pl-list>
                        </div>

                        <div class="attachments">
                            <h2
                                class="horizontally-double-margined bottom-margined animated section-header"
                                style="margin-left: 2.2em;"
                            >
                                ${$l("Attachments")}
                            </h2>

                            <pl-list class="border-top block" ?hidden=${!attachments.length}>
                                ${attachments.map(
                                    (a) => html`
                                        <pl-attachment
                                            .info=${a}
                                            .editing=${this._editing}
                                            class="animated ${this._editing ? "" : "hover click"} list-item"
                                            @click=${() => this._openAttachment(a)}
                                            @delete=${() => this._deleteAttachment(a)}
                                        >
                                        </pl-attachment>
                                    `
                                )}
                            </pl-list>

                            <div
                                class="double-padded text-centering border-top border-bottom hover click"
                                @click=${() => this.addAttachment()}
                            >
                                <span class="small ${this._isDraggingFileToAttach ? "highlighted bold" : "subtle"}">
                                    <pl-icon class="inline" icon="attachment"></pl-icon> ${$l(
                                        "Click or drag files here to add an attachment!"
                                    )}
                                </span>
                            </div>
                        </div>

                        <div class="stretch"></div>

                        <div class="animated double-margined spacing faded tiny centering horizontal layout">
                            <pl-icon icon="edit"></pl-icon>
                            <div>
                                ${until(formatDateFromNow(updated!))}
                                ${updatedByMember && " " + $l("by {0}", updatedByMember.email)}
                            </div>
                        </div>
                    </div>
                </pl-scroller>

                <div
                    class="animated padded spacing evenly stretching horizontal layout save-cancel"
                    ?hidden=${!this._editing}
                >
                    <pl-button class="primary spacing horizontal layout" @click=${this.save}>
                        <pl-icon icon="check"></pl-icon>
                        <div>${$l("Save")}</div>
                    </pl-button>

                    <pl-button class="spacing horizontal layout" @click=${this.cancelEditing}>
                        <pl-icon icon="cancel"></pl-icon>
                        <div>${$l("Cancel")}</div>
                    </pl-button>
                </div>

                <input type="file" hidden @change=${this._attachFile} />
            </div>
        `;
    }

    async edit() {
        this.go(`items/${this.itemId}/edit`);
    }

    async cancelEditing() {
        this.clearChanges();

        if (this.isNew) {
            this.go("items", undefined, undefined, true);
        } else {
            this.go(`items/${this.itemId}`, undefined, undefined, true);
        }
    }

    async clearChanges() {
        if (this.isNew) {
            app.deleteItems([this._item!]);
        } else {
            this._itemChanged();
        }
    }

    save() {
        if (!this._nameInput.reportValidity()) {
            return;
        }
        app.updateItem(this._item!, {
            name: this._nameInput.value,
            fields: [...this._fieldInputs].map((fieldEl: FieldElement) => fieldEl.field),
            tags: this._tagsInput.tags,
        });
        auditVaults([this._vault!], { updateOnlyItemWithId: this._item!.id });
        this.go(`items/${this.itemId}`, undefined, undefined, true);
    }

    private async _itemChanged() {
        if (!this._nameInput) {
            await this.updateComplete;
        }
        if (this._item) {
            this._nameInput.value = this._item.name;
            this._fields = this._item.fields.map((f) => new Field({ ...f }));
            this._tagsInput.tags = [...this._item.tags];
        } else {
            this._nameInput && (this._nameInput.value = "");
            this._fields = [];
            this._tagsInput && (this._tagsInput.tags = []);
        }
    }

    private async _removeField(index: number) {
        if (
            await confirm($l("Are you sure you want to remove this field?"), $l("Remove"), $l("Cancel"), {
                title: $l("Remove Field"),
                type: "destructive",
            })
        ) {
            this._fields = this._fields.filter((_, i) => i !== index);
        }
    }

    private async _deleteItem() {
        const confirmed = await confirm($l("Are you sure you want to delete this item?"), $l("Delete"), $l("Cancel"), {
            title: $l("Delete Vault Item"),
            type: "destructive",
        });
        if (confirmed) {
            app.deleteItems([this._item!]);
            this._editing = false;
            router.go("items");
        }
    }

    private async _addField(fieldDef: FieldDef) {
        // const fieldDef = await this._fieldTypeDialog.show();
        //
        // if (!fieldDef) {
        //     return;
        // }

        this._fields.push(new Field({ name: fieldDef.name, value: "", type: fieldDef.type }));
        this.requestUpdate();
        await this.updateComplete;
        setTimeout(() => this._fieldInputs[this._fields.length - 1].focus(), 100);
    }

    private async _move() {
        if (!app.hasWritePermissions(this._vault!)) {
            return;
        }
        if (this._item!.attachments.length) {
            await alert($l("Items with attachments cannot be moved!"), { type: "warning" });
        } else {
            const movedItems = await this._moveItemsDialog.show([{ item: this._item!, vault: this._vault! }]);
            if (movedItems && movedItems.length) {
                this.go(`items/${movedItems[0].id}`, undefined, true, true);
            }
        }
    }

    private async _generateValue(index: number) {
        const value = await this._generatorDialog.show();
        if (value) {
            this._fields[index] = new Field({ ...this._fields[index], value });
            this.requestUpdate();
        }
    }

    private async _addFileAttachment(file: File) {
        if (this._checkAttachmentsDiabled()) {
            return;
        }

        if (!file) {
            return;
        }

        if (file.size > 5e6) {
            alert($l("The selected file is too large! Only files of up to 5 MB are supported."), {
                type: "warning",
            });
            return;
        }

        const att = await this._uploadDialog.show({ item: this.itemId, file });
        if (att) {
            this.requestUpdate();
            await alert($l("File uploaded successfully!"), { type: "success", title: "Upload Complete" });
        }
    }

    private async _attachFile() {
        const file = this._fileInput.files![0];
        this._fileInput.value = "";
        this._addFileAttachment(file);
    }

    private async _openAttachment(info: AttachmentInfo) {
        if (this._editing) {
            return;
        }
        await this._attachmentDialog.show({ item: this.itemId, info });
    }

    private async _getTotpQR(index: number): Promise<void> {
        const data = await this._qrDialog.show();
        if (data) {
            try {
                const { secret } = parseURL(data);
                this._fields[index] = new Field({ ...this._fields[index], value: secret });
                this.requestUpdate();
            } catch (e) {
                await alert("Invalid Code! Please try again!", { type: "warning" });
                return this._getTotpQR(index);
            }
        }
    }

    private _setFavorite(favorite: boolean) {
        app.toggleFavorite(this.itemId, favorite);
        this.requestUpdate();
    }

    private async _deleteAttachment(a: AttachmentInfo) {
        const confirmed = await confirm(
            $l("Are you sure you want to delete this attachment?"),
            $l("Delete"),
            $l("Cancel"),
            {
                title: $l("Delete Attachment"),
                type: "destructive",
            }
        );
        if (confirmed) {
            await app.deleteAttachment(this.itemId!, a);
            this.requestUpdate();
        }
    }

    private async _handleDrop(event: DragEvent) {
        event.preventDefault();

        this._isDraggingFileToAttach = true;

        if (event.dataTransfer?.items) {
            for (const transferItem of event.dataTransfer.items) {
                // Only handle files
                if (transferItem.kind === "file") {
                    const transferFile = transferItem.getAsFile();
                    if (transferFile) {
                        await this._addFileAttachment(transferFile);
                    }
                }
            }
        } else if (event.dataTransfer?.files) {
            for (const transferFile of event.dataTransfer.files) {
                await this._addFileAttachment(transferFile);
            }
        }

        this._isDraggingFileToAttach = false;
    }

    private async _handleDragOver(event: DragEvent) {
        event.preventDefault();
        this._isDraggingFileToAttach = true;
    }

    private async _handleDragLeave(event: DragEvent) {
        event.preventDefault();
        this._isDraggingFileToAttach = false;
    }

    private _drop(e: DragEvent) {
        // console.log("drop", e, this._draggingIndex, this._dragOverIndex);
        e.preventDefault();
        e.stopPropagation();
        return false;
    }

    private async _dragstart(event: DragEvent, index: number) {
        // console.log("dragstart", event);
        // this._draggingIndex = index;
        this.dispatchEvent(
            new CustomEvent("field-dragged", {
                detail: { item: this._item, index, event },
                bubbles: true,
                composed: true,
            })
        );
        (event.target as HTMLElement).classList.add("dragging");
        this.classList.add("dragging");
    }

    // private _dragenter(e: DragEvent, index: number) {
    //     // console.log("dragenter", e);
    //     e.dataTransfer!.dropEffect = "move";
    //
    //     this._dragOverIndex = index;
    //
    //     for (const [i, field] of this._fieldInputs.entries()) {
    //         field.classList.toggle(
    //             "dragover",
    //             i === index && i !== this._draggingIndex && i !== this._draggingIndex - 1
    //         );
    //     }
    // }
    //
    // private _dragover(e: DragEvent) {
    //     e.preventDefault();
    // }
    //
    // private _dragend(_e: DragEvent) {
    //     // console.log("dragend", e, this._draggingIndex, this._dragOverIndex);
    //
    //     if (this._draggingIndex !== -1 || this._dragOverIndex !== -1) {
    //         const field = this._fields[this._draggingIndex];
    //         this._fields.splice(this._draggingIndex, 1);
    //         const targetIndex =
    //             this._dragOverIndex >= this._draggingIndex ? this._dragOverIndex : this._dragOverIndex + 1;
    //         this._fields.splice(targetIndex, 0, field);
    //         this.requestUpdate();
    //     }
    //
    //     for (const field of this._fieldInputs) {
    //         field.classList.remove("dragging");
    //         field.classList.remove("dragover");
    //     }
    //     this.classList.remove("dragging");
    //     this._dragOverIndex = -1;
    //     this._draggingIndex = -1;
    // }
}<|MERGE_RESOLUTION|>--- conflicted
+++ resolved
@@ -30,11 +30,8 @@
 import "./attachment";
 import { customElement, property, query, queryAll, state } from "lit/decorators.js";
 import { css, html, LitElement } from "lit";
-<<<<<<< HEAD
+import { checkFeatureDisabled } from "../lib/provisioning";
 import { auditVaults } from "./audit";
-=======
-import { checkFeatureDisabled } from "../lib/provisioning";
->>>>>>> 2f8c900a
 
 @customElement("pl-item-view")
 export class ItemView extends Routing(StateMixin(LitElement)) {
