[
  [
    "OK",
    "OK"
  ],
  [
    "o f f l i n e",
    "o f f l i n e"
  ],
  [
    "It looks like the app cannot connect to the {0} servers right now, probably due to a missing internet connection. You can still access your vaults and even create or edit Vault Items but your changes won't be synchronized until you're back online.",
    "Sembra che l'applicazione non riesca a connettersi ai server {0} al momento, probabilmente a causa della mancanza di connessione di rete. Puoi ancora accedere ai tuoi archivi ed anche creare o modificare elementi ma le tue modifiche non saranno sincronizzate fino a che non tornerai online."
  ],
  [
    "You're Offline",
    "Sei offline"
  ],
  [
    "Biometric unlock is not supported on this device.",
    "Il riconoscimento biometrico non è supportato su questo dispositivo"
  ],
  [
    "Device Not Supported",
    "Dispositivo Non Supportato"
  ],
  [
    "Do you want to enable biometric unlock for this device?",
    "Vuoi attivare il riconoscimento biometrico su questo dispositivo?"
  ],
  [
    "Setup",
    "Installazione"
  ],
  [
    "Cancel",
    "Annulla"
  ],
  [
    "Biometric Unlock",
    "Riconoscimento biometrico"
  ],
  [
    "Biometric authentication failed! Canceling Setup. (Reason: {0})",
    "Autenticazione biometrica fallita! Annullamento Installazione. (Motivo: {0})"
  ],
  [
    "Setup Failed",
    "Installazione fallita"
  ],
  [
    "Please enter your master password!",
    "Per favore inserisci la tua password Principale!"
  ],
  [
    "Enter Master Password",
    "Inserisci password Principale"
  ],
  [
    "Wrong password! Please try again!",
    "Credenziali errate! Riprova ancora!"
  ],
  [
    "Biometric unlock activated successfully!",
    "Riconoscimento biometrico eseguito con successo!"
  ],
  [
    "Are you sure you want to delete this attachment?",
    "Sei sicuro di voler eliminare questo allegato?"
  ],
  [
    "Delete",
    "Cancella"
  ],
  [
    "Delete Attachment",
    "Cancella allegato"
  ],
  [
    "Download failed!",
    "Download fallito!"
  ],
  [
    "Do you want to save this file to your disk? WARNING: Doing this will leave the file exposed and unprotected on your harddrive!",
    "Vuoi salvare questo file sul tuo disco? ATTENZIONE: in questo modo il file rimarrà sospeso e non protetto sul tuo hard disk!"
  ],
  [
    "Save",
    "Salva"
  ],
  [
    "Save To Disk",
    "Salva su disco"
  ],
  [
    "Edit Name",
    "Modifica nome"
  ],
  [
    "Attachment Name",
    "Nome allegato"
  ],
  [
    "Please enter an attachment name!",
    "Inserisci un nome per l'allegato!"
  ],
  [
    "Unknown File Type",
    "Tipo file non supportato"
  ],
  [
    "downloading... {0}/{1}",
    "download in corso... {0}/{1}"
  ],
  [
    "No preview available.",
    "Anteprima non disponibile"
  ],
  [
    "Enter Attachment Name",
    "Inserisci Nome Allegato"
  ],
  [
    "Unnamed",
    "Senza nome"
  ],
  [
    "View",
    "Visualizza"
  ],
  [
    "Download",
    "Download"
  ],
  [
    "Email Address",
    "Indirizzo Email"
  ],
  [
    "Continue",
    "Continua"
  ],
  [
    "Authentication Failed",
    "Autenticazione Fallita"
  ],
  [
    "Try Again",
    "Prova ancora"
  ],
  [
    "Try Another Method",
    "Prova un Altro Metodo"
  ],
  [
    "Please enter a valid email address!",
    "Inserisci un indirizzo email valido!"
  ],
  [
    "Copied To Clipboard",
    "Copiato negli Appunti"
  ],
  [
    "Please enter at least one email address!",
    "Inserisci almeno un indirizzo email!"
  ],
  [
    "You have entered too many email addresses! Please delete some before submitting!",
    "Hai inserito troppi indirizzi e-mail! Si prega di eliminarne qualcuno prima di continuare!"
  ],
  [
    "Some of the emails you entered appear to be invalid!",
    "Alcune delle email che hai inserito sembrano non valide!"
  ],
  [
    "Something went wrong! Please try again later!",
    "Qualcosa è andato storto! Si prega di riprovare più tardi!"
  ],
  [
    "Invite New Members",
    "Invita nuovi membri"
  ],
  [
    "Please enter up to {0} email addresses of the persons you would like to invite, separated by spaces or commas!",
    "Inserisci fino a {0} indirizzi email delle persone che desideri invitare, separati da spazi o virgole!"
  ],
  [
    "Enter Email Address",
    "Inserisci l'indirizzo email"
  ],
  [
    "Submit",
    "Invia"
  ],
  [
    "New Vault Item",
    "Nuovo elemento"
  ],
  [
    "Select Vault",
    "Seleziona Archivio"
  ],
  [
    "What kind of item you would like to add?",
    "Che tipo di elementi vuoi aggiungere"
  ],
  [
    "Create",
    "Crea"
  ],
  [
    "Current Tab",
    "Scheda Corrente"
  ],
  [
    "Username",
    "Username"
  ],
  [
    "Password",
    "Password"
  ],
  [
    "URL",
    "URL"
  ],
  [
    "Please enter an organization name!",
    "Inserisci il nome di un'organizzazione!"
  ],
  [
    "Something went wrong. Please try again later!",
    "Qualcosa è andato storto. Riprova più tardi!"
  ],
  [
    "Create Organization",
    "Creare Organizzazione"
  ],
  [
    "Organization Name",
    "Nome dell'organizzazione"
  ],
  [
    "All Vaults",
    "Tutti gli Archivi"
  ],
  [
    "Export Data",
    "Esporta dati"
  ],
  [
    "Target Vault",
    "Archivio Selezionato"
  ],
  [
    "Format",
    "Formatta"
  ],
  [
    "WARNING: Exporting to CSV format will save your data without encryption of any kind which means it can be read by anyone. We strongly recommend exporting your data as a secure, encrypted file, instead!",
    ""
  ],
  [
    "Export {0} Items",
    "Esporta {0} Elementi"
  ],
  [
    "Please choose a password to protect this backup with!",
    "Si prega di scegliere una password per proteggere questo backup!"
  ],
  [
    "Choose Password",
    "Scegli una password"
  ],
  [
    "Please choose a password!",
    "Si prega di scegliere una password!"
  ],
  [
    "Please repeat the password!",
    "Si prega di ripetere la password!"
  ],
  [
    "Password not repeated correctly!",
    "Password non ripetuta correttamente!"
  ],
  [
    "Choose A Field Type",
    "Scegli un tipo di campo"
  ],
  [
    "What kind of field you would like to add?",
    "Che tipo di campo vorresti aggiungere?"
  ],
  [
    "Expand",
    "Espandi"
  ],
  [
    "Copy",
    "Copia"
  ],
  [
    "Edit",
    "Modifica"
  ],
  [
    "empty",
    "vuoto"
  ],
  [
    "Enter Secret",
    "Inserisci chiave"
  ],
  [
    "Scan QR Code",
    "Scansiona codice QR"
  ],
  [
    "Enter Password",
    "Inserisci password"
  ],
  [
    "Enter Value Here",
    "Inserisci valore qui"
  ],
  [
    "Enter Field Name",
    "Inserisci nome campo"
  ],
  [
    "Generate Password",
    "Genera Password"
  ],
  [
    "Use",
    "Usa"
  ],
  [
    "Discard",
    "Scarta"
  ],
  [
    "Password Generator",
    "Generatore Password"
  ],
  [
    "Dash",
    "Trattino"
  ],
  [
    "Underscore",
    "Underscore"
  ],
  [
    "Slash",
    "Slash"
  ],
  [
    "Space",
    "Spazio"
  ],
  [
    "passphrase",
    "passphrase"
  ],
  [
    "random string",
    "stringa casuale"
  ],
  [
    "Word Separator",
    "Separatore di caratteri"
  ],
  [
    "Language",
    "Lingua"
  ],
  [
    "words",
    "parole"
  ],
  [
    "length",
    "lunghezza"
  ],
  [
    "Please enter a Group name!",
    "Si prega di inserire un nome per il gruppo!"
  ],
  [
    "Group name required!",
    "Nome gruppo obbligatorio!"
  ],
  [
    "Are you sure you want to remove this group from this organization?",
    "Sei sicuro di voler rimuovere questo gruppo da questa organizzazione?"
  ],
  [
    "Remove",
    "Rimuovi"
  ],
  [
    "Remove Group",
    "Rimuovi Gruppo"
  ],
  [
    "No group selected.",
    "Nessun gruppo selezionato."
  ],
  [
    "Duplicate",
    "Duplica"
  ],
  [
    "Members",
    "Membri"
  ],
  [
    "No more Members available",
    "Nessun membro disponibile"
  ],
  [
    "Remove Member",
    "Rimuovi Membro"
  ],
  [
    "This group does not have any members yet.",
    "Questo gruppo non ha ancora membri."
  ],
  [
    "Vaults",
    "Archivi"
  ],
  [
    "No more Vaults available",
    "Nessun altro archivio disponibile"
  ],
  [
    "Remove Vault",
    "Rimuovi Archivio"
  ],
  [
    "Write Permission",
    "Permessi di Scrittura"
  ],
  [
    "Allow Editing",
<<<<<<< HEAD
    "Abilita Modifica"
=======
    "Abilita modifica"
>>>>>>> 64600611
  ],
  [
    "This group does not have access to any vaults yet.",
    "Questo gruppo non ha accesso ad alcun archivio ancora."
  ],
  [
    "by {0}",
    "di {0}"
  ],
  [
    "Name",
    "Nome"
  ],
  [
    "<Unnamed>",
    ""
  ],
  [
    "Restore",
    ""
  ],
  [
    "Tags",
    "Etichette"
  ],
  [
    "None",
    "Nessuno"
  ],
  [
    "Fields",
    "Campi"
  ],
  [
    "restore",
    ""
  ],
  [
    "Are you sure you want to restore your item to this version?",
    ""
  ],
  [
    "Restore Version",
    ""
  ],
  [
    "Import Data",
    "Importa Dati"
  ],
  [
    "Choose the correct column names and types for each column below.",
    "Scegli il nome ed il tipo corretti per ogni colonna di seguito."
  ],
  [
    "First row contains field names",
    "La prima riga contiene i nomi dei campi"
  ],
  [
    "Name Column",
    "Colonna Nome"
  ],
  [
    "Tags Column",
    "Colonna Etichette"
  ],
  [
    "Column {0}",
    "{0} Colonna"
  ],
  [
    "Field Name",
    "Nome campo"
  ],
  [
    "Field Type",
    "Tipo campo"
  ],
  [
    "Import {0} Items",
    "Importa {0} elementi"
  ],
  [
    "This file is protected by a password.",
    "Questo file è protetto da una password."
  ],
  [
    "Wrong Password",
    "Password Sbagliata"
  ],
  [
    "Successfully imported {0} items.",
    "{0} Elementi importati con successo."
  ],
  [
    "expired",
    "scaduto"
  ],
  [
    "accepted",
    "accettato"
  ],
  [
    "{0}",
    "{0}"
  ],
  [
    "Please enter a confirmation code!",
    "Inserisci un codice di conferma!"
  ],
  [
    "You have successfully accepted the invite. You'll be notified once you've been granted access.",
    "Hai accettato con successo l'invito. Verrai notificato una volta che ti sarà stato concesso l'accesso."
  ],
  [
    "Invite Accepted",
    "Invito Accettato"
  ],
  [
    "Wrong confirmation code. Please try again!",
    "Codice di conferma errato. Riprova!"
  ],
  [
    "Are you sure you want to dismiss this invite?",
    "Sei sicuro di voler ignorare questo invito?"
  ],
  [
    "Dismiss",
    "Ignora"
  ],
  [
    "Dismiss Invite",
    "Ignora Invito"
  ],
  [
    "Invite",
    "Invita"
  ],
  [
    "Invite not found.",
    "Invito non trovato."
  ],
  [
    "This invite has expired",
    "Questo invito è scaduto"
  ],
  [
    "Accepted",
    "Accettato"
  ],
  [
    "expires {0}",
    "scade {0}"
  ],
  [
    "{0} requested to confirm your membership with",
    "{0} ha richiesto di confermare la tua adesione a"
  ],
  [
    "{0} invited to join",
    "{0} ti ha invitato ad unirti"
  ],
  [
    "You have already accepted this invite!",
    "Hai già accettato questo invito!"
  ],
  [
    "This invite has expired!",
    "Questo invito è scaduto!"
  ],
  [
    "Please enter the confirmation code provided to you by the organization owner!",
    "Si prega di inserire il codice di conferma che è stato fornito dal proprietario dell'organizzazione!"
  ],
  [
    "Confirmation Code",
    "Codice di conferma"
  ],
  [
    "Are you sure you want to delete this invite?",
    "Sei sicuro di voler cancellare questo invito?"
  ],
  [
    "Delete Invite",
    "Cancella Invito"
  ],
  [
    "{0} was successfully added to your organization!",
    "{0} è stato aggiunto con successo alla tua organizzazione!"
  ],
  [
    "No invite selected.",
    "Nessun invito selezionato."
  ],
  [
    "They will also need the following confirmation code, which you should communicate to them separately:",
    "Avranno anche bisogno del seguente codice di conferma, che si dovrebbe comunicare loro separatamente:"
  ],
  [
    "Resend",
    "Inviare nuovamente"
  ],
  [
    "No item selected.",
    "Nessun elemento selezionato."
  ],
  [
    "Enter Item Name",
    "Inserisci il nome dell'elemento"
  ],
  [
    "Favorite",
    "Preferito"
  ],
  [
    "Field",
    "Campo"
  ],
  [
    "More Options",
    "Più Opzioni"
  ],
  [
    "Move To Vault ...",
    "Sposta nell'archivio ..."
  ],
  [
    "Delete Item",
    "Cancella Elemento"
  ],
  [
    "tags",
    "etichette"
  ],
  [
    "Add Field",
    "Aggiungi Campo"
  ],
  [
    "Attachments",
    "Allegati"
  ],
  [
    "Click or drag files here to add an attachment!",
    "Clicca o trascina i file qui per aggiungere un allegato!"
  ],
  [
    "Expiration",
    ""
  ],
  [
    "Expire",
    ""
  ],
  [
    "days after being updated.",
    ""
  ],
  [
    "Remove Expiration",
    ""
  ],
  [
    "Expires",
    "Scadenza"
  ],
  [
    "Expired",
    ""
  ],
  [
    "Add Expiration",
    ""
  ],
  [
    "History",
    ""
  ],
  [
    "Current Version",
    ""
  ],
  [
    "Are you sure you want to remove this field?",
    "Sei sicuro di voler rimuovere questo campo?"
  ],
  [
    "Remove Field",
    "Rimuovi Campo"
  ],
  [
    "Are you sure you want to delete this item?",
    "Sei sicuro di voler eliminare questo elemento?"
  ],
  [
    "Delete Vault Item",
    "Cancella Elemento"
  ],
  [
    "Items with attachments cannot be moved!",
    "Gli elementi con allegati non possono essere spostati!"
  ],
  [
    "The selected file is too large! Only files of up to 5 MB are supported.",
    "Il file selezionato è troppo grande! Sono supportati solo file fino a 5 MB."
  ],
  [
    "File uploaded successfully!",
    "File caricato con successo!"
  ],
  [
    "New Item",
    "Nuovo Elemento"
  ],
  [
    "copied",
    "copiato"
  ],
  [
    "No Fields",
    "Nessun campo"
  ],
  [
    "This item has no fields.",
    "Questo elemento non ha campi."
  ],
  [
    "Your search did not match any items.",
    "La ricerca non corrisponde a nessun elemento."
  ],
  [
    "This vault does not have any items yet.",
    "Questo archivio non ha ancora elementi."
  ],
  [
    "You don't have any attachments yet.",
    "Non hai ancora nessun allegato."
  ],
  [
    "You don't have any favorites yet.",
    "Non hai ancora nessun preferito."
  ],
  [
    "You don't have any recently used items!",
    "Non hai elementi usati di recente!"
  ],
  [
    "You don't have any items yet.",
    "Non hai ancora nessun elementi."
  ],
  [
    "Favorites",
    "Preferiti"
  ],
  [
    "Recently Used",
    "Utilizzati di recente"
  ],
  [
    "Type To Search",
    "Digita per ricercare"
  ],
  [
    "{0} items selected",
    "{0} elementi selezionati"
  ],
  [
    "Some items in your selection are from Vaults you don't have write access to and cannot be deleted. Do you want to proceed deleting the other items?",
    "Alcuni elementi nella tua selezione provengono da Archivi a cui non hai accesso in scrittura e non possono essere eliminati. Vuoi procedere con l'eliminazione degli altri elementi?"
  ],
  [
    "Yes",
    "Si"
  ],
  [
    "No",
    "No"
  ],
  [
    "Are you sure you want to delete these items? This action can not be undone!",
    "Sei sicuro di voler eliminare questi elementi? Questa azione non può essere annullata!"
  ],
  [
    "Delete {0} Items",
    "Elimina {0} Elementi"
  ],
  [
    "Some items in your selection have attachments and cannot be moved. Do you want to proceed moving the other items?",
    "Alcuni elementi nella selezione hanno allegati e non possono essere spostati. Vuoi procedere spostando gli altri elementi?"
  ],
  [
    "Some items in your selection are from Vaults you don't have write access to and cannot be moved. Do you want to proceed moving the other items?",
    "Alcuni elementi della tua selezione provengono da Archivi a cui non hai accesso in scrittura e non possono essere spostati. Vuoi procedere spostando gli altri elementi?"
  ],
  [
    "An account with this email address does not exist!",
    "Un account con questo indirizzo email non esiste!"
  ],
  [
    "Sign Up",
    "Registrati"
  ],
  [
    "Do you want to add this device as a trusted device?",
    "Vuoi aggiungere questo dispositivo come dispositivo sicuro?"
  ],
  [
    "Add Trusted Device",
    "Aggiungi Dispositivo Sicuro"
  ],
  [
    "We failed to verify your email address. Please start over!",
    "Non siamo riusciti a verificare il tuo indirizzo email. Ricomincia da capo!"
  ],
  [
    "Wrong master password. Please try again!",
    "Password principale errata. Riprova!"
  ],
  [
    "Can't remember your master password?",
    "Non ricordi la tua password principale?"
  ],
  [
    "Recover Account",
    "Recupera Account"
  ],
  [
    "We failed to verify your session. Please start over!",
    ""
  ],
  [
    "We recommend using a randomly generated password that is both strong and easy to remember.",
    "Si consiglia di utilizzare una password generata casualmente che sia forte e facile da ricordare."
  ],
  [
    "Keep This One",
    "Tengo questa"
  ],
  [
    "Generate Another",
    "Genera un'altra"
  ],
  [
    "Choose My Own",
    "Scelgo la mia"
  ],
  [
    "Want A Different Master Password?",
    "Vuoi una password principale differente?"
  ],
  [
    "Choose Own Master Password",
    "Scelgi la tua password principale"
  ],
  [
    "The password you entered is weak which makes it easier for attackers to break the encryption used to protect your data. Try to use a longer password or include a variation of uppercase, lowercase and special characters as well as numbers!",
    "La password inserita è debole, il che rende più facile per gli aggressori annullare la crittografia utilizzata per proteggere i dati. Prova a usare una password più lunga o includi una variazione di caratteri maiuscoli, minuscoli e speciali oltre ai numeri!"
  ],
  [
    "Choose Different Password",
    "Scegli una password diversa"
  ],
  [
    "Use Anyway",
    "Usa comunque"
  ],
  [
    "WARNING: Weak Password",
    "ATTENZIONE: Password debole"
  ],
  [
    "You didn't repeat your master password correctly. Try again!",
    "Non hai ripetuto correttamente la password principale. Riprova!"
  ],
  [
    "Server error.",
    "Errore Server."
  ],
  [
    "An account with this email address already exists!",
    "Un account con questo indirizzo email esiste già!"
  ],
  [
    "Login",
    "Login"
  ],
  [
    "Change Email",
    "Cambia email"
  ],
  [
    "Account Exists",
    "L'account esiste"
  ],
  [
    "You don't have a Padloc 4 account yet but we've found an account from an older version. Would you like to migrate your account to Padloc 4 now?",
    "Non hai ancora un account Padloc 4 ma abbiamo trovato un account da una versione precedente. Vuoi migrare il tuo account su Padloc 4 adesso?"
  ],
  [
    "Migrate",
    "Migra"
  ],
  [
    "Learn More",
    "Scopri di più"
  ],
  [
    "Migrating Account",
    "Migrazione Account"
  ],
  [
    "Your account and all associated data was migrated successfully! Do you want to delete your old account now?",
    "Il tuo account e tutti i dati associati sono stati migrati con successo! Vuoi eliminare il tuo vecchio account ora?"
  ],
  [
    "Delete Legacy Account",
    "Elimina vecchio account"
  ],
  [
    "All done! Please note that you won't be able to access your Padloc 4 account with older versions of the app, so please make sure you have the latest version installed on all your devices! (You can find download links for all platforms at https://padloc.app/downloads/). Enjoy using Padloc 4!",
    "Tutto fatto! Tieni presente che non potrai accedere al tuo account Padloc 4 con versioni precedenti dell'app, quindi assicurati di avere l'ultima versione installata su tutti i tuoi dispositivi! (Puoi trovare i link per il download di tutte le piattaforme su https:/padloc.app/downloads/). Buon divertimento con Padloc 4!"
  ],
  [
    "Migration Complete",
    "Migrazione Completa"
  ],
  [
    "Unfortunately we could not complete migration of your data.",
    "Purtroppo non siamo riusciti a completare la migrazione dei tuoi dati."
  ],
  [
    "Admin Portal",
    ""
  ],
  [
    "has invited you to join their organization",
    "ti ha invitato ad unirti alla loro organizzazione"
  ],
  [
    "Welcome! Please enter your email address to continue.",
    "Benvenuto! Inserisci il tuo indirizzo email per continuare."
  ],
  [
    "Your Name (Optional)",
    "Il tuo Nome (Opzionale)"
  ],
  [
    "Create Account",
    "Crea Account"
  ],
  [
    "Master Password",
    "Password Principale"
  ],
  [
    "Say hello to your",
    "Dì ciao al tuo"
  ],
  [
    "[Tap To Reveal]",
    "[Tocca per rivelare]"
  ],
  [
    "[Hover To Reveal]",
    "[Passa col mouse per rivelare]"
  ],
  [
    "This random passphrase was generated just for you and is designed to be both secure and easy to remember.",
    "Questa passphrase casuale è stata generata solo per te ed è progettata per essere sicura e facile da ricordare."
  ],
  [
    "Don't like it?",
    "Non ti piace?"
  ],
  [
    "Try Another One",
    "Prova un'altra"
  ],
  [
    "Choose Your Own",
    "Scegli la tua"
  ],
  [
    "Change Name",
    "Cambia Nome"
  ],
  [
    "Repeat Master Password",
    "Ripetere la password principale"
  ],
  [
    "Your master password is the last password you'll ever have to remember! Please memorize it and never reveal it to anyone - not even us! We recommend writing it down on a piece of paper and storing it somewhere safe, at least until you have it safely memorized.",
    "La tua master password è l'ultima password che dovrai mai ricordare! Per favore memorizzala e non rivelarla a nessuno - nemmeno a noi! Si consiglia di scriverla su un pezzo di carta e conservarla in un luogo sicuro, almeno fino a quando non l'hai memorizzata bene."
  ],
  [
    "Change Password",
    "Cambia Password"
  ],
  [
    "All set!",
    "Tutto pronto!"
  ],
  [
    "Your account was created successfully. Enjoy using {0}!",
    "Il tuo account è stato creato con successo. Goditi l'utilizzo di {0}!"
  ],
  [
    "Get Started",
    "Inizia"
  ],
  [
    "Owner",
    "Proprietario"
  ],
  [
    "Admin",
    "Amministratore"
  ],
  [
    "Provisioned",
    "Fornito"
  ],
  [
    "Suspended",
    "Sospeso"
  ],
  [
    "Something went wrong while processing your request. Please try again later!",
    "Qualcosa è andato storto durante l'elaborazione della richiesta. Riprova più tardi!"
  ],
  [
    "Are you sure you want to remove this member from this organization?",
    "Sei sicuro di voler rimuovere questo membro da questa organizzazione?"
  ],
  [
    "Are you sure you want to make this member an admin? Admins can manage vaults, groups and permissions.",
    "Vuoi davvero che questo membro diventi un amministratore? Gli amministratori possono gestire archivi, gruppi e autorizzazioni."
  ],
  [
    "Make Admin",
    "Rendi Amministratore"
  ],
  [
    "Are you sure you want to transfer this organization's ownership to {0}?",
    "Sei sicuro di voler trasferire la proprietà di queste organizzazioni a {0}?"
  ],
  [
    "Make Owner",
    "Rendi proprietario"
  ],
  [
    "The organization ownership was transferred successfully!",
    "La proprietà di queste organizzazioni è stata trasferita con successo!"
  ],
  [
    "Are you sure you want to remove this member as admin?",
    "Sei sicuro di voler rimuovere questo membro come amministratore?"
  ],
  [
    "Remove Admin",
    "Rimuovi Amministratore"
  ],
  [
    "Are you sure you want to suspend this member?",
    "Sei sicuro di voler sospendere questo membro?"
  ],
  [
    "Suspend Member",
    "Sospendere membro"
  ],
  [
    "No member selected.",
    "Nessun membro selezionato."
  ],
  [
    "Suspend",
    "Sospendi"
  ],
  [
    "Unsuspend",
    "Rimuovi sospensione"
  ],
  [
    "Groups",
    "Gruppi"
  ],
  [
    "No more Groups available",
    "Nessun altro gruppo disponibile"
  ],
  [
    "Remove From Group",
    "Rimuovi dal gruppo"
  ],
  [
    "This member is not part of any groups yet.",
    "Questo membro non fa parte di nessun gruppo ancora."
  ],
  [
    "Via Groups",
    "Via Gruppi"
  ],
  [
    "This member does not have access to any vaults yet.",
    "Questo membro non ha accesso a nessun archivio ancora."
  ],
  [
    "Close",
    "Chiudi"
  ],
  [
    "Dashboard",
    "Cruscotto"
  ],
  [
    "Settings",
    "Impostazioni"
  ],
  [
    "Invites",
    "Inviti"
  ],
  [
    "A newer version of {0} is required to synchronize this vault. Please update to the latest version now!",
    "Per sincronizzare questo archivio è necessaria una versione più recente di {0} . Aggiorna ora all'ultima versione!"
  ],
  [
    "This vault could not be synchronized because you no longer have access to it.",
    "Questo archivio non può essere sincronizzato perché non è più possibile accedervi."
  ],
  [
    "This vault could not be synchronized because you currently don't have access to it's data.",
    "Questo archivio non può essere sincronizzato perché al momento non si ha accesso ai suoi dati"
  ],
  [
    "An unknown error occured while synchronizing this vault. If this problem persists please contact customer support.",
    "Si è verificato un errore sconosciuto durante la sincronizzazione di questo archivio. Se questo problema persiste, contattare l'assistenza clienti."
  ],
  [
    "Vaults & Items",
    "Archivi & Elementi"
  ],
  [
    "My Vault",
    "Il mio Archivio"
  ],
  [
    "New Vault",
    "Nuovo Archivio"
  ],
  [
    "You don't have any tags yet.",
    "Non hai etichette ancora."
  ],
  [
    "Orgs & Teams",
    "Organizzazioni & Teams"
  ],
  [
    "New Organization",
    "Nuova Organizzazione"
  ],
  [
    "More",
    "Altro"
  ],
  [
    "Security Report",
    "Report Sicurezza"
  ],
  [
    "Support",
    "Supporta"
  ],
  [
    "Lock App",
    "Blocca Applicazione"
  ],
  [
    "Theme:",
    "Tema:"
  ],
  [
    "Last Sync:",
    "Ultima Sincronizzazione:"
  ],
  [
    "Never",
    "Mai"
  ],
  [
    "{0} Items",
    "{0} Elementi"
  ],
  [
    "Move {0} To",
    "Sposta {0} in"
  ],
  [
    "No target vaults available!",
    "Nessun Archivio disponibile!"
  ],
  [
    "Vault",
    "Archivio"
  ],
  [
    "Move Item",
    "Sposta Elemento"
  ],
  [
    "Move Items",
    "Sposta Elementi"
  ],
  [
    "Successfully created {0} invites!",
    "Creati {0} inviti con successo!"
  ],
  [
    "This org is frozen",
    "Questa organizzazione è congelata"
  ],
  [
    "Show All",
    "Mostra tutti"
  ],
  [
    "This organization does not have any groups yet.",
    "Questa organizzazione non ha nessun gruppo ancora."
  ],
  [
    "Create Group",
    "Crea Gruppo"
  ],
  [
    "This organization does not have any vaults yet.",
    "Questa organizzazione non ha nessun archivio ancora."
  ],
  [
    "Create Vault",
    "Crea Archivio"
  ],
  [
    "Search...",
    "Ricerca..."
  ],
  [
    "Are you sure you want to delete this organization? All associated vaults and the data within them will be lost! This action can not be undone.",
    "Sei sicuro di voler eliminare questa organizzazione? Tutti gli archivi associati e i dati al loro interno andranno persi! Questa azione non può essere annullata."
  ],
  [
    "Delete Organization",
    "Cancella Organizzazione"
  ],
  [
    "Type 'DELETE' to confirm",
    "Digitare 'DELETE' per confermare"
  ],
  [
    "Organization deleted successfully.",
    "Organizzazione cancellata con successo."
  ],
  [
    "Rename Organization",
    "Rinomina Organizzazione"
  ],
  [
    "Company Name",
    "Nome Azienda"
  ],
  [
    "Please enter a name!",
    "Inserisci un nome!"
  ],
  [
    "Do you want to rotate this organization's cryptographic keys? All organization memberships will have to be reconfirmed but no data will be lost.",
    "Vuoi ruotare queste chiavi crittografiche delle organizzazioni? Tutte le appartenenze dell'organizzazione dovranno essere riconfermate ma nessun dato verrà perso."
  ],
  [
    "Confirm",
    "Conferma"
  ],
  [
    "The organization's cryptographic keys have been rotated successfully and membership confirmation requests for all members have been sent out.",
    "Le chiavi crittografiche delle organizzazioni sono state ruotate con successo e sono state inviate richieste di conferma di appartenenza per tutti i membri."
  ],
  [
    "Do you want to enable Directory Sync via SCIM for this organization? You will be given a unique URL to provide to your Active Directory or LDAP server for synchronizing and provisioning members.",
    "Vuoi abilitare la Sincronizzazione Cartella tramite SCIM per questa organizzazione? Verrà fornito un URL univoco da fornire al server Active Directory o LDAP per la sincronizzazione e la fornitura dei membri."
  ],
  [
    "Do you want to disable Directory Sync? Your members will no longer be automatically synchronized and provisioned.",
    "Vuoi disabilitare la Sincronizzazione Cartella? I tuoi membri non saranno più sincronizzati e forniti automaticamente."
  ],
  [
    "Security",
    "Sicurezza"
  ],
  [
    "Rotate Cryptographic Keys",
    "Ruota chiavi crittografiche"
  ],
  [
    "Change Organization Name",
    "Cambia nome organizzazione"
  ],
  [
    "Directory Sync",
    "Sincronizzazione Cartella"
  ],
  [
    "Enable Directory Sync",
    "Abilita Sincronizzazione Cartella"
  ],
  [
    "SCIM Tenant Url",
    "Url Tenant SCIM"
  ],
  [
    "Tenant URL",
    "URL Tenant"
  ],
  [
    "SCIM Secret Token",
    "SCIM Secret Token"
  ],
  [
    "Secret Token",
    "Secret Token"
  ],
  [
    "Organizations allow you to securely share passwords, documents and other data within your family, team or any other kind of group!",
    "Le organizzazioni ti consentono di condividere in modo sicuro password, documenti e altri dati all'interno della tua famiglia, del tuo team o di qualsiasi altro tipo di gruppo!"
  ],
  [
    "Failed to scan QR code. Error: ",
    "Scansione del codice QR non riuscita. Errore: "
  ],
  [
    "Public Key Fingerprint",
    "Fingerprint chiave pubblica"
  ],
  [
    "Back To Login",
    "Torna a Login"
  ],
  [
    "Please enter your email address and new master password.",
    "Inserisci il tuo indirizzo email e la nuova password principale."
  ],
  [
    "New Master Password",
    "Nuova Password Principale"
  ],
  [
    "WARNING: Weak Password!",
    "ATTENZIONE: Password debole!"
  ],
  [
    "IMPORTANT, READ CAREFULLY: {0} is designed in a way that makes it impossible for us to access the data encrypted in any of your vaults even if we wanted to. While this is essential to ensuring the security of your data, it also has the following implications:",
    "IMPORTANTE, LEGGERE ATTENTAMENTE: {0} è stato progettato in modo da rendere impossibile per noi accedere ai dati crittografati in uno qualsiasi dei vostri archivi, anche volendo. Anche se questo è essenziale per garantire la sicurezza dei vostri dati, ha le seguenti implicazioni:"
  ],
  [
    "Any data stored in your private vault can not be recovered and will be permantently lost.",
    "Tutti i dati memorizzati nel vostro archivio privato non possono essere recuperati e saranno persi in modo permanente."
  ],
  [
    "All your organization memberships will be suspended temporarily until confirmed by the organization owner.",
    "Tutti i membri della tua organizzazione saranno temporaneamente sospesi fino alla conferma da parte del proprietario dell'organizzazione."
  ],
  [
    "All members of organizations you own will be suspended temporarily until confirmed by you.",
    "Tutti i membri delle organizzazioni che possiedi saranno temporaneamente sospesi fino alla conferma da parte tua"
  ],
  [
    "Please enter a master password!",
    "Inserisci una password principale!"
  ],
  [
    "All data in your personal vault **WILL BE DELETED** and cannot be recovered!",
    ""
  ],
  [
    "Delete data and recover account",
    ""
  ],
  [
    "Account recovery successful!",
    "Recupero account eseguito con successo!"
  ],
  [
    "Account Recovery",
    "Recupera Account"
  ],
  [
    "Report Errors",
    "Segnala Errori"
  ],
  [
    "{0} Errors Detected",
    "{0} Errori Trovati"
  ],
  [
    "Padloc has registered {0} errors during your use of the app. These errors may not have any impact on functionality and can often be ignored, but reporting them may help us diagnose problems, identify possible failure modes and generally improve the stability of the app.",
    "Padloc ha registrato {0} errori durante l'utilizzo dell'app. Questi errori possono non avere alcun impatto sulla funzionalità e spesso possono essere ignorati, ma segnalarli può aiutarci a diagnosticare i problemi, identificare possibili modalità di guasto e in generale migliorare la stabilità dell'app."
  ],
  [
    "All Security Reports have been disabled.",
    "Tutti i Report di Sicurezza sono stati disabilitati."
  ],
  [
    "Enable In Settings",
    "Abilita in Impostazioni"
  ],
  [
    "Nothing Found",
    "Non Trovato"
  ],
  [
    "Text Mode",
    "Modalità Testo"
  ],
  [
    "Bold",
    "Grassetto"
  ],
  [
    "Italic",
    "Corsivo"
  ],
  [
    "Strikethrough",
    "Barrato"
  ],
  [
    "Unordered List",
    "Lista non Ordinata"
  ],
  [
    "Ordered List",
    "Lista Ordinata"
  ],
  [
    "Blockquote",
    "Citazione"
  ],
  [
    "Code Block",
    "Blocco di Codice"
  ],
  [
    "Insert Horizontal Line",
    "Inserisci linea orizzontale"
  ],
  [
    "Do you really want to log out?",
    "Vuoi davvero effettuare log out?"
  ],
  [
    "Log Out",
    "Log Out"
  ],
  [
    "Please enter your master password to proceed.",
    "Si prega di inserire la password principale per procedere."
  ],
  [
    "Delete Account",
    "Cancella Account"
  ],
  [
    "Are you sure you want to delete this account? All associated vaults and the data within them will be lost and any active subscriptions will be canceled immediately. This action can not be undone!",
    "Sei sicuro di voler eliminare questo account? Tutti gli archivi associati e i dati al loro interno andranno persi e tutte le sottoscrizioni attive verranno cancellate immediatamente. Questa azione non può essere annullata!"
  ],
  [
    "The following organizations are owned by you and will be deleted along with your account:",
    "Le seguenti organizzazioni sono di tua proprietà e verranno eliminate insieme al tuo account:"
  ],
  [
    "Account",
    "Account"
  ],
  [
    "Profile",
    "Profilo"
  ],
  [
    "Email",
    "Email"
  ],
  [
    "Display Name",
    "Mostra Nome"
  ],
  [
    "Billing",
    "Fatturazione"
  ],
  [
    "Display",
    "Display"
  ],
  [
    "Theme",
    "Tema"
  ],
  [
    "Favicons",
    "Favicons"
  ],
  [
    "If this option is enabled, {0} will automatically load and display website icons for vault items that have at least one URL field.",
    "Se quest'opzione è abilitata, {0} si caricherà automaticamente e mostrerà le icone del sito web per gli elementi dell'archivio che hanno almeno un campo URL."
  ],
  [
    "Enable Favicons",
    "Abilita Favicons"
  ],
  [
    "Masked Fields",
    "Campi mascherati"
  ],
  [
    "If this option is enabled, masked fields such as passwords or credit card numbers will be unmasked when you move your mouse over them. Disable this option if you would rather use an explicit button.",
    "Se questa opzione è abilitata, i campi mascherati come password o numeri di carta di credito saranno rivelati quando si sposta il mouse su di loro. Disabilitare questa opzione se si preferisce utilizzare un pulsante esplicito."
  ],
  [
    "Reveal On Hover",
    "Rivela su passaggio cursore "
  ],
  [
    "Extension",
    "Estensione"
  ],
  [
    "Badge",
    "Badge"
  ],
  [
    "If this option is enabled, the extension icon will show a badge with the number of matching items (if any) for the currently active tab. NOTE: Changing this setting can take up to a minute to take effect.",
    "Se questa opzione è abilitata, l'icona dell'estensione mostrerà un badge con il numero di elementi corrispondenti (se presenti) per la scheda attualmente attiva. NOTA: La modifica di questa impostazione può richiedere fino a un minuto per avere effetto."
  ],
  [
    "Enable Badge",
    "Abilita Badge"
  ],
  [
    "Please enter your current password!",
    "Inserisci la tua password attuale!"
  ],
  [
    "Change Master Password",
    "Cambia password principale"
  ],
  [
    "Enter Current Password",
    "Inserisci la password corrente"
  ],
  [
    "Now choose a new master password!",
    "Ora scegli una nuova password principale!"
  ],
  [
    "Enter New Password",
    "Inserisci una nuova password"
  ],
  [
    "Please enter a password!",
    "Si prega di inserire una nuova password!"
  ],
  [
    "Please confirm your new password!",
    "Si prega di confermare la nuova password!"
  ],
  [
    "Repeat New Password",
    "Ripetere la nuova password"
  ],
  [
    "Master password changed successfully.",
    "La password principale è stata modificata correttamente."
  ],
  [
    "Are you sure you want to disable biometric unlock for this device?",
    "Sei sicuro di voler disabilitare il riconoscimento biometrico per questo dispositivo?"
  ],
  [
    "Disable",
    "Disabilita"
  ],
  [
    "Disable Biometric Unlock",
    "Disabilita Riconoscimento Biometrico"
  ],
  [
    "What kind of multi-factor authenticator would you like to add?",
    "Che tipo di metodo di autenticazione a più fattori vuoi aggiungere?"
  ],
  [
    "Failed to add authenticator",
    "Aggiunta metodo di autenticazione fallita!"
  ],
  [
    "Are you sure you want to delete this authenticator?",
    "Sei sicuro di voler rimuovere questo metodo di autenticazione?"
  ],
  [
    "Delete Authenticator",
    "Rimuovi metodo di autenticazione"
  ],
  [
    "Are you sure you want to revoke this session?",
    "Sei sicuro di voler revocare questa sessione?"
  ],
  [
    "Revoke",
    "Revoca"
  ],
  [
    "Revoke Session",
    "Revoca Sessione"
  ],
  [
    "Are you sure you want to remove this device from your trusted devices?",
    "Sei sicuro di voler rimuovere questo dispositivo dai tuoi dispositivi sicuri?"
  ],
  [
    "Remove Trusted Device",
    "Rimuovi Dispositivo Sicuro"
  ],
  [
    "The test was successfull!",
    "Il test è stato eseguito con successo!"
  ],
  [
    "Test Authenticator",
    "Test Metodo Autenticazione"
  ],
  [
    "Test failed!",
    "Il test è fallito!"
  ],
  [
    "Test failed! Error: {0}",
    "Test fallito! Errore: {0}"
  ],
  [
    "Are you sure you want to revoke biometric unlock for the device \"{0}\"?",
    "Sei sicuro di voler revocare il riconoscimento biometrico per il dispositivo \"{0}\"?"
  ],
  [
    "Revoke Biometric Unlock",
    "Revoca Riconoscimento Biometrico"
  ],
  [
    "Multi-Factor Authentication",
    "Autenticazione a più fattori"
  ],
  [
    "not activated",
    "non attiva"
  ],
  [
    "revoked",
    "revocata"
  ],
  [
    "never",
    "mai"
  ],
  [
    "Test",
    "Test"
  ],
  [
    "Add MFA Method",
    "Aggiungi Metodo MFA"
  ],
  [
    "Active Sessions",
    "Sessioni Attive"
  ],
  [
    "Active sessions indicate which devices or browsers are currently logged into your account. Note that sessions are not automatically revoked if you close or uninstall the Padloc app (or close the browser tab if you're using the web app). So it's possible that some devices that you haven't used Padloc on in a while still show up as active sessions. If you're unsure which device a session belongs to, simply revoke it.",
    ""
  ],
  [
    "Unknown",
    "Sconosciuto"
  ],
  [
    "Unknown City",
    "Città sconosciuta"
  ],
  [
    "Unknown Country",
    "Paese Sconosciuto"
  ],
  [
    "Unknown Device",
    "Dispositivo sconosciuto"
  ],
  [
    "Current Session",
    "Sessione corrente"
  ],
  [
    "Trusted Devices",
    "Dispositivi Sicuri"
  ],
  [
    "Trusted devices are devices that are excluded from multi-factor authentication, which means that logging in from these devices will only require your email and master password. If you have lost or don't recognise any of these devices, please make sure to remove them.",
    ""
  ],
  [
    "Current Device",
    "Dispositivo Corrente"
  ],
  [
    "You don't have any trusted devices yet.",
    ""
  ],
  [
    "Supported",
    ""
  ],
  [
    "Not Supported",
    ""
  ],
  [
    "Weak Passwords",
    "Password Deboli"
  ],
  [
    "Reused Passwords",
    "Password Riutilizzate"
  ],
  [
    "Compromised Passwords",
    "Password Compromesse"
  ],
  [
    "Expiring or Expired Items",
    ""
  ],
  [
    "Email Notifications",
    ""
  ],
  [
    "Failed Login Attempts",
    ""
  ],
  [
    "New Logins (on new or untrusted devices)",
    ""
  ],
  [
    "Auto Lock",
    "Blocco Automatico"
  ],
  [
    "Lock Automatically",
    "Blocca automaticamente"
  ],
  [
    " min",
    " minimo"
  ],
  [
    "After",
    "Dopo"
  ],
  [
    "Tools",
    "Strumenti"
  ],
  [
    "Import / Export",
    "Importa / Esporta"
  ],
  [
    "Import...",
    "Importa..."
  ],
  [
    "Export...",
    "Esporta..."
  ],
  [
    "Type tag name...",
    "Inserisci nome etichetta..."
  ],
  [
    "Choose A Template",
    "Scegli un modello"
  ],
  [
    "Invalid Code",
    "Codice non valido"
  ],
  [
    "Welcome back! Please enter your master password to unlock the app.",
    "Bentornato! Inserisci la tua password principale per sbloccare l'applicazione."
  ],
  [
    "Logged In As",
    "Autenticato come"
  ],
  [
    "Unlock",
    "Sblocca"
  ],
  [
    "Failed to unlock too many times. You will have to login again.",
    ""
  ],
  [
    "Failed To Unlock",
    "Sblocco non riuscito"
  ],
  [
    "Wrong password! Please try again.",
    "Password sbagliata! Per favore, Riprova."
  ],
  [
    "Are you sure you want to log out of this account?",
    "Sei sicuro di voler uscire da questo account?"
  ],
  [
    "Biometric unlock expired. Complete setup to reeneable.",
    "Riconoscimento biometrico scaduto. Configurazione completa per la riattivazione."
  ],
  [
    "Biometric Unlock Failed",
    "Riconoscimento Biometrico Fallito"
  ],
  [
    "Biometric unlock failed! Reason: {0}",
    "Riconoscimento biometrico fallito. Motivo: {0}"
  ],
  [
    "Storage limit exceeded!",
    "Limite di memoria superato!"
  ],
  [
    "Upload failed! Please try again!",
    "Caricamento non riuscito! Riprova!"
  ],
  [
    "Upload Attachment",
    "Carica Allegato"
  ],
  [
    "uploading... {0}/{1}",
    "upload in corso... {0}/{1}"
  ],
  [
    "Unkown File Type",
    "Tipo di file sconosciuto"
  ],
  [
    "Retry Upload",
    "Riprova Caricamento"
  ],
  [
    "Upload",
    "Carica"
  ],
  [
    "Please enter a Vault name!",
    "Inserisci un nome per l'archivio!"
  ],
  [
    "Vault name required!",
    "Nome Archivio obbligatorio!"
  ],
  [
    "Please enter a different Vault name!",
    "Inserisci un nome differente per l'archivio!"
  ],
  [
    "Reserved Name!",
    "Nome Riservato!"
  ],
  [
    "Please assign at least one member or group to this vault!",
    "Assegna almeno un membro o gruppo a questo archivio!"
  ],
  [
    "Are you sure you want to delete this vault? All the data stored in it will be lost! This action can not be undone.",
    "Sei sicuro di voler eliminare questo archivio? Tutti i dati memorizzati in esso andranno persi! Questa azione non può essere annullata."
  ],
  [
    "Delete Vault",
    "Cancella Archivio"
  ],
  [
    "Vault deleted successfully!",
    "Archivio Cancellato con Successo!"
  ],
  [
    "No vault selected.",
    "Nessun archivio selezionato."
  ],
  [
    "No Groups have been given access to this vault yet.",
    "Nessun gruppo ha accesso a questo archivio ancora."
  ],
  [
    "No Members have been given access to this vault yet.",
    "Nessun membro ha accesso a questo archivio ancora."
  ],
  [
    "The app could not establish a connection with our servers, please check your internet connection or try again later!",
    "L'applicazione non ha potuto stabilire una connessione con i nostri server, si prega di controllare la connessione Internet o riprovare più tardi!"
  ],
  [
    "You don't have any items with weak passwords!",
    "Non hai elementi con password deboli!"
  ],
  [
    "You don't have any items with reused passwords!",
    "Non hai elementi con password riutilizzate!"
  ],
  [
    "You don't have any items with compromised passwords!",
    "Non hai elementi con password compromesse!"
  ],
  [
    "You don't have any expired items!",
    ""
  ],
  [
    "You don't have any insecure items!",
    "Non hai elementi non sicuri!"
  ],
  [
    "Expired Items",
    ""
  ],
  [
    "Insecure",
    "Non sicuro"
  ],
  [
    "Passwords are considered weak if they're too short, don't have a lot of variation or contain commonly used words or phrases. These passwords generally don't offer enough protection against automated guessing attempts and should be replaced with strong, randomly generated passwords.",
    "Le password sono considerate deboli se sono troppo brevi, non hanno molte variazioni o contengono parole o frasi comunemente usate. Queste password in genere non offrono una protezione sufficiente contro tentativi di detezione automatici e dovrebbero essere sostituite con password forti e generate casualmente."
  ],
  [
    "Using the same password in multiple places is strongly discouraged as a data leak in one of those places will automatically compromise all other accounts/logins using the same password. We recommend generating strong, random and unique passwords for every single vault item.",
    "Utilizzare la stessa password in più elementi è fortemente scoraggiato dato che una perdita di dati in uno degli elementi comprometterà automaticamente tutti gli altri account / login che utilizzano la stessa password. Si consiglia di generare password forti, casuali e univoche per ogni singolo elemento dell'archivio."
  ],
  [
    "Compromised passwords are those that have been identified as having been leaked in the past by comparing them against a database of known data breaches. These passwords can no longer be considered secure and should be changed immediately.",
    "Le password compromesse sono quelle che sono state identificate come trapelate in passato confrontandole con un database di violazioni di dati noti. Queste password non possono più essere considerate sicure e devono essere modificate immediatamente."
  ],
  [
    "Expired items are those that have been identified as being past their set expiry date, which haven't been updated in a given number of days. These items should be rotated as soon as possible.",
    ""
  ],
  [
    "Card Number",
    "Numero Carta"
  ],
  [
    "Card Owner",
    "Intestatario Carta"
  ],
  [
    "Valid Until",
    "Valida fino al"
  ],
  [
    "CVC",
    "CVC"
  ],
  [
    "Notes",
    "Note"
  ],
  [
    "One-Time Password",
    "Password One-time"
  ],
  [
    "Other Username",
    ""
  ],
  [
    "Cardholder Name",
    ""
  ],
  [
    "Expiry Date",
    ""
  ],
  [
    "Zip Code",
    ""
  ],
  [
    "Full Name",
    "Nome completo"
  ],
  [
    "Phone Number",
    "Numero di telefono"
  ],
  [
    "Address 1",
    ""
  ],
  [
    "Address 2",
    ""
  ],
  [
    "City",
    ""
  ],
  [
    "Country",
    "Paese"
  ],
  [
    "State",
    ""
  ],
  [
    "{0} on {1}",
    "{0} su {1}"
  ],
  [
    "{0} Device",
    "{0} Dispositivi"
  ],
  [
    "Authentication type not supported!",
    "Tipo di autenticazione non supportato!"
  ],
  [
    "Setup Canceled",
    "Installazione Annullata"
  ],
  [
    "The request was canceled.",
    "La richiesta è stata annullata."
  ],
  [
    "Your account has been frozen, meaning you can still access your existing data, but you won't be able to create new vault items or edit existing ones.",
    "Il tuo account è stato bloccato, il che significa che è ancora possibile accedere ai dati esistenti, ma non sarai in grado di creare nuovi elementi dell'archivio o modificare quelli esistenti."
  ],
  [
    "Your account has been suspended, meaning you can no longer use this service. If you believe your account has been suspended in error, please contact your service administrator or customer support.",
    "Il tuo account è stato sospeso, il che significa che non puoi più utilizzare questo servizio. Se ritieni che il tuo account sia stato sospeso per errore, contatta l'amministratore del servizio o l'assistenza clienti."
  ],
  [
    "You don't currently have permission to use this service. Please contact the service administrator to request access.",
    "Al momento non hai l'autorizzazione per utilizzare questo servizio. Contatta l'amministratore del servizio per richiedere l'accesso."
  ],
  [
    "Active",
    "Attivo"
  ],
  [
    "Account Deleted",
    "Account Cancellato"
  ],
  [
    "Account Frozen",
    "Account Congelato"
  ],
  [
    "Account Suspended",
    "Account Sospeso"
  ],
  [
    "Access Denied",
    "Accesso non Consentito"
  ],
  [
    "Your session has expired. Please log in again!",
    "La tua sessione è scaduta. Accedi di nuovo!"
  ],
  [
    "Some data associated with your account was saved with a newer version of this app and cannot be decoded. Please install the latest version!",
    "Alcuni dati associati al tuo account sono stati salvati con una versione più recente e non possono essere decodificati. Installa l'ultima versione!"
  ],
  [
    "Update Required",
    "Aggiornamento Richiesto"
  ],
  [
    "Are you sure you want to leave this page? Any changes will be lost.",
    "Sei sicuro di voler lasciare questa pagina? I cambiamenti verranno persi."
  ],
  [
    "A new update is ready to install! Do you want to install it now?",
    "Un nuovo aggiornamento è pronto per l'installazione! Vuoi installarlo ora?"
  ],
  [
    "Install & Reload",
    "Installa e ricarica"
  ],
  [
    "Later",
    "Più tardi"
  ],
  [
    "Update Available",
    "Aggiornamento Disponibile"
  ],
  [
    "Created",
    ""
  ],
  [
    "Orgs",
    ""
  ],
  [
    "owner",
    ""
  ],
  [
    "Raw Data",
    ""
  ],
  [
    "Done",
    ""
  ],
  [
    "Accounts",
    ""
  ],
  [
    "Logs",
    ""
  ],
  [
    "lines",
    ""
  ],
  [
    "Time",
    ""
  ],
  [
    "Class",
    ""
  ],
  [
    "User",
    ""
  ],
  [
    "Device",
    ""
  ],
  [
    "App Version",
    ""
  ],
  [
    "Location",
    ""
  ],
  [
    "Unknown Location",
    ""
  ],
  [
    "Changes",
    ""
  ],
  [
    "Object",
    ""
  ],
  [
    "Audit Logs",
    ""
  ],
  [
    "API Requests",
    ""
  ],
  [
    "Display events between",
    ""
  ],
  [
    "and",
    ""
  ],
  [
    "Apply",
    ""
  ],
  [
    "Filter By Email Address...",
    ""
  ],
  [
    "Action",
    ""
  ],
  [
    "Endpoint",
    ""
  ],
  [
    "Response Time",
    ""
  ],
  [
    "Delete Org",
    ""
  ],
  [
    "Org",
    ""
  ],
  [
    "admin",
    ""
  ],
  [
    "Request",
    ""
  ],
  [
    "Method",
    ""
  ],
  [
    "Params",
    ""
  ],
  [
    "You have been granted access to this vault, but before you can see its contents somebody else with access to it has to log into their account first. Once you have full access, this warning will disappear automatically.",
    ""
  ],
  [
    "Local changes to this vault could not be synchronized because there was a problem retrieving information for this vault's organization. If this problem persists please contact customer support!",
    "Le modifiche locali a questo archivio non possono essere sincronizzate perché c'è stato un problema nel recupero delle informazioni per questa organizzazione. Se questo problema persiste si prega di contattare l'assistenza clienti!"
  ],
  [
    "Syncing local changes failed because the organization this vault belongs to is frozen.",
    "La sincronizzazione delle modifiche locali non è riuscita perché l'organizzazione a cui appartiene questo archivio è bloccata."
  ],
  [
    "Syncing local changes failed because you don't have write permissions for this vault.",
    "Sincronizzazione delle modifiche locali non riuscita perché non si dispone delle autorizzazioni di scrittura per questo archivio."
  ],
  [
    "This group name is not available!",
    "Questo nome gruppo non è disponibile!"
  ],
  [
    "Open",
    "Apri"
  ],
  [
    "Date",
    "Data"
  ],
  [
    "Month",
    "Mese"
  ],
  [
    "Credit Card Number",
    "Numero Carta di Credito"
  ],
  [
    "PIN",
    "PIN"
  ],
  [
    "Plain Text",
    "Testo Semplice"
  ],
  [
    "Richtext / Markdown",
    "Richtext / Markdown"
  ],
  [
    "Website / App",
    "Sito web / Applicazione"
  ],
  [
    "Computer",
    "Computer"
  ],
  [
    "Credit Card",
    "Carta di Credito"
  ],
  [
    "Bank Account",
    "Account banca"
  ],
  [
    "Account Owner",
    "Account proprietario"
  ],
  [
    "IBAN",
    "IBAN"
  ],
  [
    "BIC",
    "BIC"
  ],
  [
    "Card PIN",
    "PIN Carta"
  ],
  [
    "WIFI Password",
    "Password WIFI"
  ],
  [
    "Passport",
    "Passaporto"
  ],
  [
    "Passport Number",
    "Numero passaporto"
  ],
  [
    "Birthdate",
    "Giorno di Nascita"
  ],
  [
    "Birthplace",
    "Luogo di Nascita"
  ],
  [
    "Issued On",
    "Creato il"
  ],
  [
    "Note",
    "Nota"
  ],
  [
    "Authenticator",
    "Metodo di Autenticazione"
  ],
  [
    "Document",
    "Documento"
  ],
  [
    "Custom",
    "Personalizzato"
  ],
  [
    "unknown location",
    ""
  ]
]<|MERGE_RESOLUTION|>--- conflicted
+++ resolved
@@ -445,11 +445,7 @@
   ],
   [
     "Allow Editing",
-<<<<<<< HEAD
     "Abilita Modifica"
-=======
-    "Abilita modifica"
->>>>>>> 64600611
   ],
   [
     "This group does not have access to any vaults yet.",
