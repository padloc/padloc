{
  "name": "@padloc/server",
  "version": "3.1.3",
  "description": "Padloc server component",
  "private": true,
  "files": [
    "src",
    "tsconfig.json"
  ],
  "main": "index.js",
  "author": "Martin Kleinschrodt <martin@maklesoft.com>",
  "license": "GPLv3",
  "devDependencies": {
    "@types/chai": "4.2.18",
    "@types/mocha": "8.2.2",
    "chai": "4.3.4",
    "mocha": "8.4.0",
    "ts-node-dev": "1.1.6"
  },
  "dependencies": {
    "@padloc/core": "4.0.0",
    "@padloc/locale": "4.0.0",
    "@aws-sdk/client-s3": "3.25.0",
    "@aws-sdk/types": "3.25.0",
    "@simplewebauthn/server": "4.0.0",
    "@types/fs-extra": "9.0.11",
    "@types/mixpanel": "2.14.3",
    "@types/node": "15.6.1",
    "@types/nodemailer": "6.4.2",
    "@types/pg": "8.6.1",
    "@types/stripe": "8.0.416",
    "ansi-colors": "4.1.1",
    "date-fns": "2.22.1",
    "fs-extra": "10.0.0",
    "geolite2-redist": "2.0.4",
    "level": "7.0.0",
    "maxmind": "4.3.2",
    "mixpanel": "0.13.0",
    "mongodb": "4.1.0",
    "nodemailer": "6.6.1",
    "pg": "8.7.1",
<<<<<<< HEAD
    "stripe": "8.150.0",
=======
    "stripe": "8.194.0",
>>>>>>> 766ea519
    "ts-node": "10.0.0",
    "typescript": "4.4.3"
  },
  "scripts": {
    "start": "ts-node src/init.ts",
    "repl": "ts-node src/init-repl-client.ts",
    "dev": "ts-node-dev src/init.ts",
    "dev-inspect": "node -r ts-node/register --inspect-brk --stack-trace-limit=1000 src/init.ts",
    "test": "cd test && mocha -r ts-node/register *.ts --timeout 5000"
  },
  "repository": {
    "type": "git",
    "url": "https://github.com/padloc/padloc.git",
    "directory": "packages/server"
  },
  "engines": {
    "node": "16.13.1",
    "npm": "8.2.0"
  }
}<|MERGE_RESOLUTION|>--- conflicted
+++ resolved
@@ -39,11 +39,7 @@
     "mongodb": "4.1.0",
     "nodemailer": "6.6.1",
     "pg": "8.7.1",
-<<<<<<< HEAD
-    "stripe": "8.150.0",
-=======
     "stripe": "8.194.0",
->>>>>>> 766ea519
     "ts-node": "10.0.0",
     "typescript": "4.4.3"
   },
