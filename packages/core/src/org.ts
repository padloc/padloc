import {
    bytesToBase64,
    base64ToBytes,
    bytesToString,
    stringToBytes,
    Serializable,
    unmarshal,
    marshal,
    concatBytes
} from "./encoding";
import { RSAPrivateKey, RSAPublicKey, AESKey, RSAKeyParams, AESKeyParams, RSASigningParams } from "./crypto";
import { getCryptoProvider as getProvider } from "./platform";
import { SharedContainer } from "./container";
import { Err, ErrorCode } from "./error";
import { Storable } from "./storage";
import { Vault, VaultID } from "./vault";
import { Account, AccountID } from "./account";
import { Invite, InviteID } from "./invite";
import { OrgQuota } from "./quota";
import { BillingInfo } from "./billing";

/** Role of a member within an organization, each associated with certain priviliges */
export enum OrgRole {
    /**
     * Organization owner. Can manage members, groups and vaults.  Owners have
     * access to the secret [[Org.privateKey]] and [[Org.invitesKey]]
     * properties.
     */
    Owner,
    /**
     * Organization admin. Can manage groups and vaults.
     */
    Admin,
    /**
     * Basic organization member. Can read public organization data and read/write
     * certain [[Vault]]s they have been assigned to directly or via [[Group]]s.
     */
    Member,
    /**
     * Suspended members can read public organization data and access [[Vaults]] they
     * have been assigned to, but are excluded from any updates to those vaults.
     * Member information (like public key and email address) of suspended members
     * are considered unverified, and need to be updated and verified via a
     * membership confirmation [[Invite]].
     */
    Suspended
}

/**
 * Represents an [[Account]]s membership to an [[Org]]
 */
export class OrgMember extends Serializable {
    /** id of the corresponding [[Account]] */
    id: AccountID = "";

    /** name of the corresponding [[Account]] */
    name = "";

    /** email address of the corresponding [[Account]] */
    email = "";

    /** public key of the corresponding [[Account]] */
    publicKey!: RSAPublicKey;

    /** signature used by other members to verify [[id]], [[email]] and [[publicKey]] */
    signature!: Uint8Array;

    /** signature used by the member to verify [[Org.id]] and [[Org.publickey]] of the organization */
    orgSignature!: Uint8Array;

    /** vaults assigned to this member */
    vaults: {
        id: VaultID;
        readonly: boolean;
    }[] = [];

    /** the members organization role */
    role: OrgRole = OrgRole.Member;

    /** time the member was last updated */
    updated = new Date(0);

    constructor({ id, name, email, publicKey, signature, orgSignature, role, updated }: Partial<OrgMember> = {}) {
        super();
        Object.assign(this, { id, name, email, publicKey, signature, orgSignature, updated });
        this.role = typeof role !== "undefined" && role in OrgRole ? role : OrgRole.Member;
    }

    toRaw(): any {
        return {
            ...super.toRaw(),
            publicKey: bytesToBase64(this.publicKey),
            signature: bytesToBase64(this.signature),
            orgSignature: bytesToBase64(this.orgSignature)
        };
    }

    validate() {
        return (
            typeof this.id === "string" &&
            typeof this.name === "string" &&
            typeof this.email === "string" &&
            this.role in OrgRole &&
            this.updated instanceof Date &&
            this.publicKey instanceof Uint8Array &&
            this.signature instanceof Uint8Array &&
            this.orgSignature instanceof Uint8Array &&
            this.vaults.every(({ id, readonly }: any) => typeof id === "string" && typeof readonly === "boolean")
        );
    }

    fromRaw({ id, name, email, publicKey, signature, orgSignature, role, vaults, updated }: any) {
        return super.fromRaw({
            id,
            name,
            email,
            publicKey: base64ToBytes(publicKey),
            signature: base64ToBytes(signature),
            orgSignature: base64ToBytes(orgSignature),
            role,
            vaults,
            updated: new Date(updated)
        });
    }
}

/**
 * A group of members, used to manage [[Vault]] access for multiple members at once.
 */
export class Group extends Serializable {
    /** display name */
    name = "";
    /** members assigned to this group */
    members: { id: AccountID }[] = [];
    /** [[Vault]]s assigned to this group */
    vaults: {
        id: VaultID;
        readonly: boolean;
    }[] = [];

    validate() {
        return (
            typeof this.name === "string" &&
            this.members.every(({ id }: any) => typeof id === "string") &&
            this.vaults.every(({ id, readonly }: any) => typeof id === "string" && typeof readonly === "boolean")
        );
    }

    fromRaw({ name, members, vaults }: any) {
        return super.fromRaw({
            name,
            members,
            vaults
        });
    }
}

/** Unique identifier for [[Org]]s */
export type OrgID = string;

export enum OrgType {
    Basic,
    Team,
    Business
}

/**
 * Organizations are the central component of Padlocs secure data sharing architecture.
 *
 * All shared [[Vault]]s are provisioned and managed in the context of an organization,
 * while the [[Org]] class itself is responsible for managing, signing and verifying
 * public keys, identities and priviliges for all of it's members.
 *
 * Vaults can be assigned to members direcly or indirectly through [[Group]]s. In both
 * cases, this access can be declared *readonly*.
 *
 * Before being added to an organization, members need to go throug a key exchange
 * procedure designed to allow verification of organization and member details
 * by both parties. See [[Invite]] class for details.
 *
 * The [[privateKey]] and [[invitesKey]] properties are considered secret and are only
 * accessible to members with the [[OrgRole.Owner]] role. To protect this information
 * from unauthorized access, [[Org]] extends the [[SharedContainer]] class, encrypting
 * this data at rest.
 *
 * #### Organization Structure
 * ```
 * ┌──────────────┐            ┌──────────────┐            ┌──────────────┐
 * │              │           ╱│              │╲           │              │
 * │   Account    │┼─────────○─│  Membership  │──┼────────┼│ Organization │
 * │              │           ╲│              │╱           │              │
 * └──────────────┘            └───┬──────┬───┘            └──────────────┘
 *                                ╲│╱    ╲│╱                       ┼
 *                                 ○      ○                        ○
 *                                 │      │                       ╱│╲
 *                                 │      │                ┌──────────────┐
 *                                 │      │               ╱│              │
 *                                 │      └──────────────○─│    Group     │
 *                                 │                      ╲│              │
 *                                 ○                       └──────────────┘
 *                                ╱│╲                             ╲│╱
 *                         ┌──────────────┐                        ○
 *                         │              │╲                       │
 *                         │ Shared Vault │─○──────────────────────┘
 *                         │              │╱
 *                         └──────────────┘
 * ```
 */
export class Org extends SharedContainer implements Storable {
    /** Unique identier */
    id: OrgID = "";

    type: OrgType = OrgType.Basic;

    /** [[Account]] which created this organization */
    owner: AccountID = "";

    /** Organization name */
    name: string = "";

    /** Public key used for verifying member signatures */
    publicKey!: RSAPublicKey;

    /**
     * Private key used for signing member details
     *
     * @secret
     * **IMPORTANT**: This property is considered **secret**
     * and should never stored or transmitted in plain text
     */
    privateKey!: RSAPrivateKey;

    /**
     * AES key used as encryption key for [[Invite]]s
     *
     * @secret
     * **IMPORTANT**: This property is considered **secret**
     * and should never stored or transmitted in plain text
     */
    invitesKey!: AESKey;

    /**
     * Minimum accepted update time for organization members.
     * Any members with a [[OrgMember.updated]] value lower than
     * this should be considered invalid.
     *
     * In order to prevent an attacker from rolling back this value, all
     * clients should verify that updated organization object always have a
     * [[Org.minMemberUpdated]] value equal to or higher than the previous one.
     */
    minMemberUpdated: Date = new Date();

    /** Parameters for creating member signatures */
    signingParams = new RSASigningParams();

    /** Array of organization members */
    members: OrgMember[] = [];

    /** This organizations [[Group]]s. */
    groups: Group[] = [];

    /** Shared [[Vault]]s owned by this organization */
    vaults: { id: VaultID; name: string }[] = [];

    /** Pending [[Invite]]s */
    invites: Invite[] = [];

    /**
     * Revision id used for ensuring continuity when synchronizing the account
     * object between client and server
     */
    revision: string = "";

    quota: OrgQuota = new OrgQuota();

    billing?: BillingInfo;

    usedStorage: number = 0;

    toRaw() {
        return {
            ...super.toRaw(["privateKey", "invitesKey"]),
            publicKey: this.publicKey && bytesToBase64(this.publicKey)
        };
    }

    validate() {
        return (
            super.validate() &&
            (typeof this.name === "string" &&
                typeof this.revision === "string" &&
                typeof this.id === "string" &&
<<<<<<< HEAD
                typeof this.usedStorage === "number" &&
                this.type in OrgType &&
=======
                this.minMemberUpdated instanceof Date &&
>>>>>>> cab32970
                this.vaults.every(({ id, name }: any) => typeof id === "string" && typeof name === "string"))
        );
    }

    fromRaw({
        id,
<<<<<<< HEAD
        type,
        name,
        owner,
        revision,
=======
        name,
        creator,
        revision,
        minMemberUpdated,
>>>>>>> cab32970
        publicKey,
        members,
        groups,
        vaults,
        invites,
        signingParams,
<<<<<<< HEAD
        quota,
        billing,
        usedStorage,
=======
>>>>>>> cab32970
        ...rest
    }: any) {
        this.signingParams.fromRaw(signingParams);
        quota && this.quota.fromRaw(quota);

        Object.assign(this, {
            id,
            type,
            name,
            owner,
            revision,
            minMemberUpdated: new Date(minMemberUpdated),
            publicKey: publicKey && base64ToBytes(publicKey),
            members: members.map((m: any) => new OrgMember().fromRaw(m)),
            groups: groups.map((g: any) => new Group().fromRaw(g)),
            invites: invites.map((g: any) => new Invite().fromRaw(g)),
            vaults,
            billing: billing && new BillingInfo().fromRaw(billing),
            usedStorage: usedStorage || 0
        });

        return super.fromRaw(rest);
    }

    /** Whether the given [[Account]] is an [[OrgRole.Owner]] */
    isOwner(m: { id: AccountID }) {
        const member = this.getMember(m);
        return !!member && member.role <= OrgRole.Owner;
    }

    /** Whether the given [[Account]] is an [[OrgRole.Admin]] */
    isAdmin(m: { id: AccountID }) {
        const member = this.getMember(m);
        return !!member && member.role <= OrgRole.Admin;
    }

    /** Get the [[OrgMember]] object for this [[Account]] */
    getMember({ id }: { id: AccountID }) {
        return this.members.find(m => m.id === id);
    }

    /** Whether the given [[Account]] is an organization member */
    isMember(acc: { id: AccountID }) {
        return !!this.getMember(acc);
    }

    /** Get group with the given `name` */
    getGroup(name: string) {
        return [...this.groups].find(g => g.name === name);
    }

    /** Get all members of a given `group` */
    getMembersForGroup(group: Group): OrgMember[] {
        return group.members
            .map(m => this.getMember(m))
            // Filter out undefined members
            .filter(m => !!m) as OrgMember[];
    }

    /** Get all [[Group]]s the given [[Account]] is a member of */
    getGroupsForMember({ id }: { id: AccountID }) {
        return this.groups.filter(g => g.members.some(m => m.id === id));
    }

    /** Get all groups assigned to a given [[Vault]] */
    getGroupsForVault({ id }: { id: VaultID }): Group[] {
        return this.groups.filter(group => group.vaults.some(v => v.id === id));
    }

    /** Get all members directly assigned to a given [[Vault]] */
    getMembersForVault({ id }: { id: VaultID }): OrgMember[] {
        return this.members.filter(member => member.role !== OrgRole.Suspended && member.vaults.some(v => v.id === id));
    }

    /** Get all membes that have acess to a given `vault`, either directly or through a [[Group]] */
    getAccessors(vault: Vault) {
        const results = new Set<OrgMember>(this.getMembersForVault(vault));

        for (const group of this.getGroupsForVault(vault)) {
            for (const m of group.members) {
                results.add(this.getMember(m)!);
            }
        }

        return [...results];
    }

    /** Get all vaults the given member has access to */
    getVaultsForMember(acc: OrgMember | Account) {
        const member = this.getMember(acc);

        if (!member) {
            throw "A member with this id does not exist!";
        }

        const results = new Set<VaultID>(member.vaults.map(v => v.id));

        for (const group of this.getGroupsForMember(member)) {
            for (const vault of group.vaults) {
                results.add(vault.id);
            }
        }

        return [...results];
    }

    /** Check whether the given `account` has read access to a `vault` */
    canRead(vault: { id: VaultID }, account: { id: AccountID }) {
        const member = this.getMember(account);

        return (
            member &&
            [member, ...this.getGroupsForMember(member)].some(({ vaults }) => vaults.some(v => v.id === vault.id))
        );
    }

    /** Check whether the given `account` has write access to a `vault` */
    canWrite(vault: { id: VaultID }, acc: { id: AccountID }) {
        const member = this.getMember(acc);

        return (
            member &&
            member.role !== OrgRole.Suspended &&
            [member, ...this.getGroupsForMember(member)].some(({ vaults }) =>
                vaults.some(v => v.id === vault.id && !v.readonly)
            )
        );
    }

    /** Get the invite with the given `id` */
    getInvite(id: InviteID) {
        return this.invites.find(inv => inv.id === id);
    }

    /** Remove an invite */
    removeInvite({ id }: Invite) {
        this.invites = this.invites.filter(inv => inv.id !== id);
    }

    /**
     * Initializes the organization, generating [[publicKey]], [[privateKey]],
     * and [[invitesKey]] and adding the given `account` as the organization
     * owner.
     */
    async initialize(account: Account) {
        // Update access to keypair
        await this.updateAccessors([account]);

        // Generate cryptographic keys
        await this.generateKeys();

        // Set minimum date for member update times
        this.minMemberUpdated = new Date();

        const orgSignature = await account.signOrg(this);
        const member = await this.sign(
            new OrgMember({
                id: account.id,
                name: account.name,
                email: account.email,
                publicKey: account.publicKey,
                orgSignature,
                role: OrgRole.Owner,
                updated: new Date()
            })
        );
        this.members.push(member);
    }

    /**
     * Generates a new [[publicKey]], [[privateKey]] and [[invitesKey]] and
     * encrypts the latter two
     */
    async generateKeys() {
        this.invitesKey = await getProvider().generateKey(new AESKeyParams());
        const { privateKey, publicKey } = await getProvider().generateKey(new RSAKeyParams());
        this.privateKey = privateKey;
        this.publicKey = publicKey;
        await this.setData(
            stringToBytes(
                marshal({ privateKey: bytesToBase64(privateKey), invitesKey: bytesToBase64(this.invitesKey) })
            )
        );
    }

    /**
     * Regenerates all cryptographic keys and updates all member signatures
     */
    async rotateKeys(force = false) {
        if (!force) {
            // Verify members and groups with current public key
            await this.verifyAll();
        }

        // Rotate Org key pair
        await this.generateKeys();

        // Rotate org encryption key
        delete this.encryptedData;
        await this.updateAccessors(this.members.filter(m => m.role === OrgRole.Owner));

        // Resign groups and members
        await Promise.all(this.members.map(each => this.sign(each)));
    }

    /**
     * "Unlocks" the organization, granting access to the organizations
     * [[privateKey]] and [[invitesKey]] properties.
     */
    async unlock(account: Account) {
        await super.unlock(account);
        if (this.encryptedData) {
            const { privateKey, invitesKey } = unmarshal(bytesToString(await this.getData()));
            this.privateKey = base64ToBytes(privateKey);
            this.invitesKey = base64ToBytes(invitesKey);
        }
    }

    lock() {
        super.lock();
        delete this.privateKey;
        delete this.invitesKey;
        this.invites.forEach(invite => invite.lock);
    }

    /**
     * Signs the `member`s public key, id, role and email address so they can be verified later
     */
    async sign(member: OrgMember): Promise<OrgMember> {
        if (!this.privateKey) {
            throw "Organisation needs to be unlocked first.";
        }

        member.signature = await getProvider().sign(
            this.privateKey,
            concatBytes(
                [
                    stringToBytes(member.id),
                    stringToBytes(member.email),
                    new Uint8Array([member.role]),
                    member.publicKey,
                    stringToBytes(member.updated.toISOString())
                ],
                0x00
            ),
            this.signingParams
        );
        return member;
    }

    /**
     * Verifies the `member`s public key, id, role and email address.
     * Throws if verification fails.
     */
    async verify(member: OrgMember): Promise<void> {
        if (!member.signature) {
            throw new Err(ErrorCode.VERIFICATION_ERROR, "No signed public key provided!");
        }

        const verified =
            member.updated >= this.minMemberUpdated &&
            (await getProvider().verify(
                this.publicKey,
                member.signature,
                concatBytes(
                    [
                        stringToBytes(member.id),
                        stringToBytes(member.email),
                        new Uint8Array([member.role]),
                        member.publicKey,
                        stringToBytes(member.updated.toISOString())
                    ],
                    0x00
                ),
                this.signingParams
            ));

        if (!verified) {
            throw new Err(ErrorCode.VERIFICATION_ERROR, `Failed to verify public key of ${member.name}!`);
        }
    }

    /**
     * Verify all provided `members`, throws if verification fails for any of them.
     */
    async verifyAll(members: OrgMember[] = this.members.filter(m => m.role !== OrgRole.Suspended)) {
        // Verify public keys for members and groups
        await Promise.all(members.map(async obj => this.verify(obj)));
    }

    /**
     * Adds a member to the organization, or updates the existing member with the same id.
     */
    async addOrUpdateMember({
        id,
        name,
        email,
        publicKey,
        orgSignature,
        role
    }: {
        id: string;
        name: string;
        email: string;
        publicKey: Uint8Array;
        orgSignature: Uint8Array;
        role?: OrgRole;
    }) {
        if (!this.privateKey) {
            throw "Organisation needs to be unlocked first.";
        }

        role = typeof role !== "undefined" ? role : OrgRole.Member;

        const existing = this.members.find(m => m.id === id);
        const updated = new Date();

        if (existing) {
            Object.assign(existing, { name, email, publicKey, orgSignature, role, updated });
            await this.sign(existing);
        } else {
            this.members.push(
                await this.sign(new OrgMember({ id, name, email, publicKey, orgSignature, role, updated }))
            );
        }
    }

<<<<<<< HEAD
    removeMember({ id }: { id: string }) {
        // Remove member from all groups
        for (const group of this.getGroupsForMember({ id })) {
            group.members = group.members.filter(m => m.id !== id);
        }

        this.members = this.members.filter(m => m.id !== id);
=======
    /**
     * Removes a member from the organization
     */
    async removeMember(member: { id: AccountID }) {
        if (!this.privateKey) {
            throw "Organisation needs to be unlocked first.";
        }

        // Remove member from all groups
        for (const group of this.getGroupsForMember(member)) {
            group.members = group.members.filter(m => m.id !== member.id);
        }

        // Remove member
        this.members = this.members.filter(m => m.id !== member.id);

        // Verify remaining members (since we're going to re-sign them)
        await this.verifyAll();

        // Bump minimum update date
        this.minMemberUpdated = new Date();

        // Re-sign all members
        await Promise.all(this.members.map(m => this.addOrUpdateMember(m)));
>>>>>>> cab32970
    }
}<|MERGE_RESOLUTION|>--- conflicted
+++ resolved
@@ -290,41 +290,27 @@
             (typeof this.name === "string" &&
                 typeof this.revision === "string" &&
                 typeof this.id === "string" &&
-<<<<<<< HEAD
-                typeof this.usedStorage === "number" &&
-                this.type in OrgType &&
-=======
                 this.minMemberUpdated instanceof Date &&
->>>>>>> cab32970
                 this.vaults.every(({ id, name }: any) => typeof id === "string" && typeof name === "string"))
         );
     }
 
     fromRaw({
         id,
-<<<<<<< HEAD
         type,
         name,
         owner,
         revision,
-=======
-        name,
-        creator,
-        revision,
         minMemberUpdated,
->>>>>>> cab32970
         publicKey,
         members,
         groups,
         vaults,
         invites,
         signingParams,
-<<<<<<< HEAD
         quota,
         billing,
         usedStorage,
-=======
->>>>>>> cab32970
         ...rest
     }: any) {
         this.signingParams.fromRaw(signingParams);
@@ -652,15 +638,6 @@
         }
     }
 
-<<<<<<< HEAD
-    removeMember({ id }: { id: string }) {
-        // Remove member from all groups
-        for (const group of this.getGroupsForMember({ id })) {
-            group.members = group.members.filter(m => m.id !== id);
-        }
-
-        this.members = this.members.filter(m => m.id !== id);
-=======
     /**
      * Removes a member from the organization
      */
@@ -685,6 +662,5 @@
 
         // Re-sign all members
         await Promise.all(this.members.map(m => this.addOrUpdateMember(m)));
->>>>>>> cab32970
     }
 }