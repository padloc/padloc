--- conflicted
+++ resolved
@@ -60,7 +60,6 @@
     }
 }
 
-<<<<<<< HEAD
 export class FailedLoginAttemptMessage extends Message<{ location: string }> {
     template = "failed-login-attempt";
 
@@ -70,12 +69,8 @@
     }
 }
 
-export class ErrorMessage extends Message<{ code: string; message: string; time: string; eventId: string }> {
-    template = "error";
-=======
 export class PlainMessage extends Message<{ message: string }> {
     template = "plain";
->>>>>>> f2b78460
 
     get title() {
         return "Padloc Error Notification";
