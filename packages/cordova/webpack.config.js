const { resolve, join } = require("path");
const { EnvironmentPlugin, optimize } = require("webpack");
const HtmlWebpackPlugin = require("html-webpack-plugin");
const { CleanWebpackPlugin } = require("clean-webpack-plugin");
const { version } = require("./package.json");
const sharp = require("sharp");

const rootDir = resolve(__dirname, "../..");
const assetsDir = resolve(rootDir, process.env.PL_ASSETS_DIR || "assets");

<<<<<<< HEAD
const { icon_background, background_color } = require(join(assetsDir, "manifest.json"));
=======
const { name, icon_background, background_color, version: vendorVersion } = require(join(assetsDir, "manifest.json"));
>>>>>>> 02f44b36

module.exports = {
    entry: resolve(__dirname, "src/index.ts"),
    output: {
        path: resolve(__dirname, "www"),
        filename: "[name].js",
        chunkFilename: "[name].chunk.js",
    },
    mode: "development",
    devtool: "source-map",
    stats: "minimal",
    resolve: {
        extensions: [".ts", ".js", ".css", ".svg", ".png", ".jpg"],
        alias: {
            assets: resolve(__dirname, assetsDir),
        },
    },
    module: {
        rules: [
            {
                test: /\.ts$/,
                loader: "ts-loader",
            },
            {
                test: /\.css$/,
                use: ["style-loader", "css-loader"],
            },
            {
                test: /\.(woff|woff2|eot|ttf|otf|svg)$/,
                use: ["file-loader"],
            },
            {
                test: /\.txt|md$/i,
                use: "raw-loader",
            },
        ],
    },
    externals: {
        cordova: "cordova",
        "cordova-plugin-qrscanner": "window",
    },
    plugins: [
        new EnvironmentPlugin({
            PL_SERVER_URL: `http://localhost:${process.env.PL_SERVER_PORT || 3000}`,
            PL_BILLING_ENABLED: null,
            PL_BILLING_DISABLE_PAYMENT: null,
            PL_BILLING_STRIPE_PUBLIC_KEY: null,
            PL_SUPPORT_EMAIL: "support@padloc.app",
            PL_VERSION: version,
            PL_VENDOR_VERSION: version,
            PL_DISABLE_SW: true,
            PL_AUTH_DEFAULT_TYPE: null,
            PL_APP_NAME: name,
        }),
        new CleanWebpackPlugin(),
        new HtmlWebpackPlugin({
            title: "Padloc",
            template: resolve(__dirname, "src/index.html"),
            meta: {
                "Content-Security-Policy": {
                    "http-equiv": "Content-Security-Policy",
                    content: `default-src 'self' ${process.env.PL_SERVER_URL} blob:; style-src 'self' 'unsafe-inline'; object-src 'self' blob:; frame-src 'self'; img-src 'self' blob: data: https:;`,
                },
            },
        }),
        new optimize.LimitChunkCountPlugin({
            maxChunks: 1,
        }),
        {
            apply(compiler) {
                compiler.hooks.emit.tapPromise("Prepare App Icons", async (compilation) => {
                    const iconPath = join(assetsDir, "app-icon.png");
                    const { width } = await sharp(iconPath).metadata();
                    const iosPadding = Math.floor(width / 10);
                    const androidPadding = Math.floor(width * 0.5);
                    const iosIcon = await sharp(iconPath)
                        .flatten({ background: icon_background })
                        .extend({
                            top: iosPadding,
                            right: iosPadding,
                            bottom: iosPadding,
                            left: iosPadding,
                            background: icon_background,
                        })
                        .toBuffer();

                    const androidIcon = await sharp(iconPath)
                        .extend({
                            top: androidPadding,
                            right: androidPadding,
                            bottom: androidPadding,
                            left: androidPadding,
                            background: { r: 0, b: 0, g: 0, alpha: 0 },
                        })
                        .toBuffer();

                    const iosIconSizes = [
                        20, 29, 40, 50, 57, 58, 60, 72, 76, 80, 87, 100, 114, 120, 144, 152, 167, 180,
                    ];

                    const androidIconSizes = [36, 48, 72, 96, 144, 192];

                    await Promise.all([
                        ...iosIconSizes.map(async (size) => {
                            const icon = await sharp(iosIcon)
                                .resize({
                                    width: size,
                                    height: size,
                                })
                                .png({ quality: 100 })
                                .toBuffer();

                            compilation.assets[`res/icons/ios/app-icon-${size}.png`] = {
                                source: () => icon,
                                size: () => Buffer.byteLength(icon),
                            };
                        }),
                        ...androidIconSizes.map(async (size) => {
                            const icon = await sharp(androidIcon)
                                .resize({
                                    width: size,
                                    height: size,
                                })
                                .png({ quality: 100 })
                                .toBuffer();

                            compilation.assets[`res/icons/android/app-icon-${size}.png`] = {
                                source: () => icon,
                                size: () => Buffer.byteLength(icon),
                            };
                        }),
                    ]);

                    const storeIcon = await sharp(iosIcon)
                        .resize({
                            width: 1024,
                            height: 1024,
                        })
                        .jpeg({ quality: 100 })
                        .toBuffer();

                    compilation.assets[`res/icons/ios/app-icon-1024.jpg`] = {
                        source: () => storeIcon,
                        size: () => Buffer.byteLength(storeIcon),
                    };

                    const colors = `<?xml version="1.0" encoding="utf-8"?>
<resources>
    <color name="background">${icon_background || background_color || "#ffffff"}</color>
</resources>`;
                    compilation.assets["res/icons/android/colors.xml"] = {
                        source: () => colors,
                        size: () => colors.length,
                    };

                    return true;
                });
            },
        },
    ],
};<|MERGE_RESOLUTION|>--- conflicted
+++ resolved
@@ -8,11 +8,7 @@
 const rootDir = resolve(__dirname, "../..");
 const assetsDir = resolve(rootDir, process.env.PL_ASSETS_DIR || "assets");
 
-<<<<<<< HEAD
-const { icon_background, background_color } = require(join(assetsDir, "manifest.json"));
-=======
-const { name, icon_background, background_color, version: vendorVersion } = require(join(assetsDir, "manifest.json"));
->>>>>>> 02f44b36
+const { name, icon_background, background_color } = require(join(assetsDir, "manifest.json"));
 
 module.exports = {
     entry: resolve(__dirname, "src/index.ts"),
