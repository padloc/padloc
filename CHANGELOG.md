# Changelog

All notable changes to this project will be documented in this file.

The format is based on [Keep a Changelog](http://keepachangelog.com/en/1.0.0/)
and this project adheres to
[Semantic Versioning](http://semver.org/spec/v2.0.0.html).

<<<<<<< HEAD
## 4.1.0

-   (feature): Account activity email notifications!

You will now receive email notifications when there's been 5 failed login
attempts, and another when there's been a successful login from a new or
untrusted device. You can disable these from your security settings.

## 4.0.0

=======
## 4.0.2

### New stuff & Improvements

-   Added new Italian translation (grazie @coluzziandrea)
-   Updated multiple dependencies for security and reliability improvements
-   Many minor UI and UX improvements

### Bug fixes

-   Fixed various usability issues with full-screen note editing on iOS
-   Fixed the problem with changing the master password

## 4.0.0

>>>>>>> f03722ea
Initial release of Padloc 4 (changes before 4.0.0 are not included in this
change log), though
[some can be seen in this commit](https://github.com/padloc/padloc/blob/12b027b37ccf123b15a066e4715354f4cf080384/CHANGELOG.md).<|MERGE_RESOLUTION|>--- conflicted
+++ resolved
@@ -6,18 +6,14 @@
 and this project adheres to
 [Semantic Versioning](http://semver.org/spec/v2.0.0.html).
 
-<<<<<<< HEAD
 ## 4.1.0
 
--   (feature): Account activity email notifications!
+-   You will now receive an email notification when there's been 5 failed login
+attempts
+-   You will also receive an email notification when there's been a successful
+login from a new or untrusted device. You can disable these from your security
+settings.
 
-You will now receive email notifications when there's been 5 failed login
-attempts, and another when there's been a successful login from a new or
-untrusted device. You can disable these from your security settings.
-
-## 4.0.0
-
-=======
 ## 4.0.2
 
 ### New stuff & Improvements
@@ -33,7 +29,6 @@
 
 ## 4.0.0
 
->>>>>>> f03722ea
 Initial release of Padloc 4 (changes before 4.0.0 are not included in this
 change log), though
 [some can be seen in this commit](https://github.com/padloc/padloc/blob/12b027b37ccf123b15a066e4715354f4cf080384/CHANGELOG.md).