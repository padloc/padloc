--- conflicted
+++ resolved
@@ -8,13 +8,6 @@
 
 ## 4.1.0
 
-<<<<<<< HEAD
--   You will now receive an email notification when there's been 5 failed login
-    attempts
--   You will also receive an email notification when there's been a successful
-    login from a new or untrusted device. You can disable these from your
-    security settings.
-=======
 ### New stuff & Improvements
 
 -   You will now receive an email notification when there's been 5 failed login
@@ -38,7 +31,6 @@
 -   Fixed the fact you could end up in edit mode while navigating back/forward
 -   Fixed being able to press the biometric toggle even when the device wasn't
     supported
->>>>>>> 9d70627e
 
 ## 4.0.2
 
